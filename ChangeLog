--- conflicted
+++ resolved
@@ -1,5 +1,3 @@
-<<<<<<< HEAD
-=======
 2006-06-26  Michael Poole <mdpoole@troilus.org>
 
 	* include/patchlevel.h (PATCHEVEL): Bump for release.
@@ -775,7 +773,6 @@
 
 	* include/patchlevel.h (PATCHLEVEL): Update to pre02.
 
->>>>>>> 9f8856e9
 2005-10-14  Michael Poole <mdpoole@troilus.org>
 
 	* doc/readme.cvs: Document tag name consistently with the release
