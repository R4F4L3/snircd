#ifndef INCLUDED_features_h
#define INCLUDED_features_h
/*
 * IRC - Internet Relay Chat, include/features.h
 * Copyright (C) 2000 Kevin L. Mitchell <klmitch@mit.edu>
 *
 * This program is free software; you can redistribute it and/or modify
 * it under the terms of the GNU General Public License as published by
 * the Free Software Foundation; either version 2, or (at your option)
 * any later version.
 *
 * This program is distributed in the hope that it will be useful,
 * but WITHOUT ANY WARRANTY; without even the implied warranty of
 * MERCHANTABILITY or FITNESS FOR A PARTICULAR PURPOSE.  See the
 * GNU General Public License for more details.
 *
 * You should have received a copy of the GNU General Public License
 * along with this program; if not, write to the Free Software
 * Foundation, Inc., 675 Mass Ave, Cambridge, MA 02139, USA.
 */
/** @file
 * @brief Public interfaces and declarations for dealing with configurable features.
 * @version $Id: ircd_features.h,v 1.38.2.7 2007/03/17 03:48:48 klmitch Exp $
 */

struct Client;
struct StatDesc;

extern struct Client his;

/** Contains all feature settings for ircu.
 * For documentation of each, see doc/readme.features.
 */
enum Feature {
  /* Misc. features */
  FEAT_LOG,
  FEAT_DOMAINNAME,
  FEAT_RELIABLE_CLOCK,
  FEAT_BUFFERPOOL,
  FEAT_HAS_FERGUSON_FLUSHER,
  FEAT_CLIENT_FLOOD,
  FEAT_SERVER_PORT,
  FEAT_NODEFAULTMOTD,
  FEAT_MOTD_BANNER,
  FEAT_PROVIDER,
  FEAT_KILL_IPMISMATCH,
  FEAT_IDLE_FROM_MSG,
  FEAT_HUB,
  FEAT_WALLOPS_OPER_ONLY,
  FEAT_NODNS,
  FEAT_RANDOM_SEED,
  FEAT_DEFAULT_LIST_PARAM,
  FEAT_NICKNAMEHISTORYLENGTH,
  FEAT_HOST_HIDING,
  FEAT_HIDDEN_HOST,
  FEAT_HIDDEN_IP,
  FEAT_AUTOINVISIBLE,
  FEAT_CONNEXIT_NOTICES,
  FEAT_USER_HIDECHANS,
  FEAT_USER_HIDEIDLETIME,
  FEAT_OPLEVELS,
  FEAT_ZANNELS,
  FEAT_LOCAL_CHANNELS,
  FEAT_TOPIC_BURST,
<<<<<<< HEAD
  FEAT_AUTOCHANMODES,
  FEAT_AUTOCHANMODES_LIST,
=======
  FEAT_DISABLE_GLINES,
>>>>>>> 893f2dab

  /* features that probably should not be touched */
  FEAT_KILLCHASETIMELIMIT,
  FEAT_MAXCHANNELSPERUSER,
  FEAT_NICKLEN,
  FEAT_AVBANLEN,
  FEAT_MAXBANS,
  FEAT_MAXSILES,
  FEAT_HANGONGOODLINK,
  FEAT_HANGONRETRYDELAY,
  FEAT_CONNECTTIMEOUT,
  FEAT_MAXIMUM_LINKS,
  FEAT_PINGFREQUENCY,
  FEAT_CONNECTFREQUENCY,
  FEAT_DEFAULTMAXSENDQLENGTH,
  FEAT_GLINEMAXUSERCOUNT,
  FEAT_SOCKSENDBUF,
  FEAT_SOCKRECVBUF,
  FEAT_IPCHECK_CLONE_LIMIT,
  FEAT_IPCHECK_CLONE_PERIOD,
  FEAT_IPCHECK_CLONE_DELAY,
  FEAT_CHANNELLEN,

  /* Some misc. default paths */
  FEAT_MPATH,
  FEAT_RPATH,
  FEAT_PPATH,

  /* Networking features */
  FEAT_TOS_SERVER,
  FEAT_TOS_CLIENT,
  FEAT_POLLS_PER_LOOP,
  FEAT_IRCD_RES_RETRIES,
  FEAT_IRCD_RES_TIMEOUT,
  FEAT_AUTH_TIMEOUT,
  FEAT_ANNOUNCE_INVITES,

  /* features that affect all operators */
  FEAT_EXTENDED_CHECKCMD,
  FEAT_CONFIG_OPERCMDS,
  FEAT_SETHOST,
  FEAT_SETHOST_USER,
  FEAT_SETHOST_AUTO,

  /* HEAD_IN_SAND Features */
  FEAT_HIS_SNOTICES,
  FEAT_HIS_SNOTICES_OPER_ONLY,
  FEAT_HIS_DEBUG_OPER_ONLY,
  FEAT_HIS_WALLOPS,
  FEAT_HIS_MAP,
  FEAT_HIS_LINKS,
  FEAT_HIS_TRACE,
  FEAT_HIS_STATS_a,
  FEAT_HIS_STATS_c,
  FEAT_HIS_STATS_d,
  FEAT_HIS_STATS_e,
  FEAT_HIS_STATS_f,
  FEAT_HIS_STATS_g,
  FEAT_HIS_STATS_i,
  FEAT_HIS_STATS_j,
  FEAT_HIS_STATS_J,
  FEAT_HIS_STATS_k,
  FEAT_HIS_STATS_l,
  FEAT_HIS_STATS_L,
  FEAT_HIS_STATS_M,
  FEAT_HIS_STATS_m,
  FEAT_HIS_STATS_o,
  FEAT_HIS_STATS_p,
  FEAT_HIS_STATS_q,
  FEAT_HIS_STATS_R,
  FEAT_HIS_STATS_r,
  FEAT_HIS_STATS_s,
  FEAT_HIS_STATS_t,
  FEAT_HIS_STATS_T,
  FEAT_HIS_STATS_u,
  FEAT_HIS_STATS_U,
  FEAT_HIS_STATS_v,
  FEAT_HIS_STATS_w,
  FEAT_HIS_STATS_x,
  FEAT_HIS_STATS_y,
  FEAT_HIS_STATS_z,
  FEAT_HIS_STATS_IAUTH,
  FEAT_HIS_WHOIS_SERVERNAME,
  FEAT_HIS_WHOIS_IDLETIME,
  FEAT_HIS_WHOIS_LOCALCHAN,
  FEAT_HIS_WHO_SERVERNAME,
  FEAT_HIS_WHO_HOPCOUNT,
  FEAT_HIS_WHO_FILTERIP,
  FEAT_HIS_MODEWHO,
  FEAT_HIS_BANWHO,
  FEAT_HIS_KILLWHO,
  /* Asuka - Reimplement HEAD_IN_SAND_GLINE from Lain */
  FEAT_HIS_GLINE,
  FEAT_HIS_REWRITE,
  FEAT_HIS_REMOTE,
  FEAT_HIS_NETSPLIT,
  FEAT_HIS_SERVERNAME,
  FEAT_HIS_SERVERINFO,
  FEAT_HIS_URLSERVERS,
  FEAT_HIS_USERGLINE,
  FEAT_HIS_LUSERS_ME,

  /* Misc. random stuff */
  FEAT_NETWORK,
  FEAT_URL_CLIENTS,
  FEAT_URLREG,

  FEAT_LAST_F
};

extern void feature_init(void);

extern int feature_set(struct Client* from, const char* const* fields,
		       int count);
extern int feature_reset(struct Client* from, const char* const* fields,
			 int count);
extern int feature_get(struct Client* from, const char* const* fields,
		       int count);

extern void feature_unmark(void);
extern void feature_mark(void);

extern void feature_report(struct Client* to, const struct StatDesc* sd,
                           char* param);

extern int feature_int(enum Feature feat);
extern int feature_bool(enum Feature feat);
extern const char *feature_str(enum Feature feat);

#endif /* INCLUDED_features_h */<|MERGE_RESOLUTION|>--- conflicted
+++ resolved
@@ -62,12 +62,9 @@
   FEAT_ZANNELS,
   FEAT_LOCAL_CHANNELS,
   FEAT_TOPIC_BURST,
-<<<<<<< HEAD
+  FEAT_DISABLE_GLINES,
   FEAT_AUTOCHANMODES,
   FEAT_AUTOCHANMODES_LIST,
-=======
-  FEAT_DISABLE_GLINES,
->>>>>>> 893f2dab
 
   /* features that probably should not be touched */
   FEAT_KILLCHASETIMELIMIT,
