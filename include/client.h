--- conflicted
+++ resolved
@@ -724,15 +724,12 @@
 #define ClearNoIdle(x)          ClrFlag(x, FLAG_NOIDLE)
 /** Clear the client's pending PING flag. */
 #define ClearPingSent(x)        ClrFlag(x, FLAG_PINGSENT)
-<<<<<<< HEAD
+/** Clear the client's HUB flag. */
+#define ClearHub(x)             ClrFlag(x, FLAG_HUB)
 /** Remove mode +R (account only) from a client */
 #define ClearAccountOnly(x)     ClrFlag(x, FLAG_ACCOUNTONLY)
 /** Remove mode +P (paranoid) from a client */
 #define ClearParanoid(x)        ClrFlag(x, FLAG_PARANOID)
-=======
-/** Clear the client's HUB flag. */
-#define ClearHub(x)             ClrFlag(x, FLAG_HUB)
->>>>>>> b8e8cc97
 
 /* free flags */
 #define FREEFLAG_SOCKET	0x0001	/**< socket needs to be freed */
