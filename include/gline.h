--- conflicted
+++ resolved
@@ -47,21 +47,9 @@
 
 /** Description of a G-line. */
 struct Gline {
-<<<<<<< HEAD
-  struct Gline *gl_next;      /**< Next G-line in linked list. */
-  struct Gline**gl_prev_p;    /**< Previous pointer to this G-line. */
-  char	       *gl_nick;      /**< Nickname mask. */
-  char	       *gl_user;      /**< Username mask (or channel/realname mask). */
-  char	       *gl_host;      /**< Host prtion of mask. */
-  char	       *gl_reason;    /**< Reason for G-line. */
-  time_t	gl_expire;    /**< Expiration timestamp. */
-  time_t	gl_lastmod;   /**< Last modification timestamp. */
-  struct irc_in_addr gl_addr; /**< IP address (for IP-based G-lines). */
-  unsigned char gl_bits;      /**< Usable bits in gl_addr. */
-  unsigned int	gl_flags;     /**< G-line status flags. */
-=======
   struct Gline *gl_next;	/**< Next G-line in linked list. */
   struct Gline**gl_prev_p;	/**< Previous pointer to this G-line. */
+  char         *gl_nick;        /**< Nickname mask. */
   char	       *gl_user;	/**< Username mask (or channel/realname mask). */
   char	       *gl_host;	/**< Host prtion of mask. */
   char	       *gl_reason;	/**< Reason for G-line. */
@@ -81,7 +69,6 @@
   GLINE_LOCAL_ACTIVATE,		/**< G-line should be locally activated. */
   GLINE_LOCAL_DEACTIVATE,	/**< G-line should be locally deactivated. */
   GLINE_MODIFY			/**< G-line should be modified. */
->>>>>>> 893f2dab
 };
 
 #define GLINE_ACTIVE	0x0001  /**< G-line is active. */
