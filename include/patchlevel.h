/*
 * IRC - Internet Relay Chat, include/patchlevel.h
 *
 * This program is free software; you can redistribute it and/or modify
 * it under the terms of the GNU General Public License as published by
 * the Free Software Foundation; either version 1, or (at your option)
 * any later version.
 *
 * This program is distributed in the hope that it will be useful,
 * but WITHOUT ANY WARRANTY; without even the implied warranty of
 * MERCHANTABILITY or FITNESS FOR A PARTICULAR PURPOSE.  See the
 * GNU General Public License for more details.
 *
 * You should have received a copy of the GNU General Public License
 * along with this program; if not, write to the Free Software
 * Foundation, Inc., 675 Mass Ave, Cambridge, MA 02139, USA.
 *
 * $Id: patchlevel.h,v 1.23.2.19 2006/07/09 12:45:23 entrope Exp $
 *
 */
<<<<<<< HEAD
#define PATCHLEVEL "08+snircd(1.3.0)"
=======
#define PATCHLEVEL "pre09"
>>>>>>> dd9731c9

#define RELEASE ".12."

/*
 * Deliberate empty lines
 */
/* Do NOT edit those: */

#ifndef BASE_VERSION
#define BASE_VERSION "u2.10"
#endif

#ifndef MAJOR_PROTOCOL
#define MAJOR_PROTOCOL "10"
#endif<|MERGE_RESOLUTION|>--- conflicted
+++ resolved
@@ -18,11 +18,7 @@
  * $Id: patchlevel.h,v 1.23.2.19 2006/07/09 12:45:23 entrope Exp $
  *
  */
-<<<<<<< HEAD
-#define PATCHLEVEL "08+snircd(1.3.0)"
-=======
-#define PATCHLEVEL "pre09"
->>>>>>> dd9731c9
+#define PATCHLEVEL "09+snircd(1.3.0)"
 
 #define RELEASE ".12."
 
