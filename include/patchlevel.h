--- conflicted
+++ resolved
@@ -18,11 +18,7 @@
  * $Id: patchlevel.h 1942 2010-02-02 23:29:03Z entrope $
  *
  */
-<<<<<<< HEAD
-#define PATCHLEVEL "pre13+snircd(1.4.0)"
-=======
-#define PATCHLEVEL "13-rc2"
->>>>>>> 0f755d71
+#define PATCHLEVEL "13-rc2+snircd(1.4.0)"
 
 #define RELEASE ".12."
 
