--- conflicted
+++ resolved
@@ -18,11 +18,7 @@
  * $Id: patchlevel.h,v 1.23.2.22 2007/03/09 23:49:31 entrope Exp $
  *
  */
-<<<<<<< HEAD
-#define PATCHLEVEL "09+snircd(1.3.0)"
-=======
-#define PATCHLEVEL "10"
->>>>>>> 47528269
+#define PATCHLEVEL "10+snircd(1.3.0)"
 
 #define RELEASE ".12."
 
