--- conflicted
+++ resolved
@@ -101,14 +101,11 @@
 #define MODE_LIMIT      0x0400		/**< +l Limit */
 #define MODE_REGONLY    0x0800  	/**< Only +r users may join */
 #define MODE_DELJOINS   0x1000  	/**< New join messages are delayed */
-<<<<<<< HEAD
-#define MODE_NOCOLOUR   0x2000          /**< No mIRC/ANSI colors/bold */
-#define MODE_NOCTCP     0x4000          /**< No channel CTCPs */
-#define MODE_NONOTICE   0x8000          /**< No channel notices */
-=======
-#define MODE_REGISTERED 0x2000  	/**< Channel marked as registered
-					 * (for future semantic expansion) */
->>>>>>> 6d2b0349
+#define MODE_REGISTERED 0x2000          /**< Channel marked as registered
+                                         * (for future semantic expansion) */
+#define MODE_NOCOLOUR   0x4000          /**< No mIRC/ANSI colors/bold */
+#define MODE_NOCTCP     0x8000          /**< No channel CTCPs */
+#define MODE_NONOTICE   0x10000          /**< No channel notices */
 #define MODE_SAVE	0x20000		/**< save this mode-with-arg 'til 
 					 * later */
 #define MODE_FREE	0x40000 	/**< string needs to be passed to 
@@ -128,11 +125,7 @@
 #define MODE_WPARAS     (MODE_CHANOP|MODE_VOICE|MODE_BAN|MODE_KEY|MODE_LIMIT|MODE_APASS|MODE_UPASS)
 
 /** Available Channel modes */
-<<<<<<< HEAD
-#define infochanmodes feature_bool(FEAT_OPLEVELS) ? "AbiklmnopstUvrDcCNuMT" : "biklmnopstvrDcCNuMT"
-=======
-#define infochanmodes feature_bool(FEAT_OPLEVELS) ? "AbiklmnopstUvrDR" : "biklmnopstvrDR"
->>>>>>> 6d2b0349
+#define infochanmodes feature_bool(FEAT_OPLEVELS) ? "AbiklmnopstUvrDRcCNuMT" : "biklmnopstvrDRcCNuMT"
 /** Available Channel modes that take parameters */
 #define infochanmodeswithparams feature_bool(FEAT_OPLEVELS) ? "AbkloUv" : "bklov"
 
