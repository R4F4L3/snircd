# ircd.conf - configuration file for ircd version ircu2.10
#
# Last Updated:  20, March 2002.
#
# Written by Niels <niels@undernet.org>, based on the original example.conf,
# server code and some real-life (ahem) experience.
#
# Updated and heavily modified by Braden <dbtem@yahoo.com>.
#
# Rewritten by A1kmm(Andrew Miller)<a1kmm@mware.virtualave.net> to support
# the new flex/bison configuration parser.
#
# Thanks and credits to: Run, Trillian, Cym, Morrissey, Chaos, Flynn,
#                        Xorath, WildThang, Mmmm, SeKs, Ghostwolf and
#                        all other Undernet IRC Admins and Operators,
#                        and programmers working on the Undernet ircd.
#
# This is an example of the configuration file used by the Undernet ircd.
#
# This document is based on a (fictious) server in Europe with a
# connection to the Undernet IRC network. It is primarily a leaf server,
# but if all the other hubs in Europe aren't in service, it can connect
# to one in the US by itself.
#
# The configuration format consists of a number of blocks in the format
#  BlockName { setting = number; setting2 = "string"; setting3 = yes; };
# Note that comments start from a #(hash) and go to the end of the line.
# Whitespace(space, tab, or carriage return/linefeed) are ignored and may
# be used to make the configuration file more readable.
#
# Please note that when ircd puts the configuration lines into practice,
# it parses them exactly the other way round than they are listed here.
# It uses the blocks in reverse order.
#
# This means that you should start your Client blocks with the
# "fall through", most vanilla one, and end with the most detailed.
#
# There is a difference between the "hostname" and the "server name"
# of the machine that the server is run on. For example, the host can
# have "veer.cs.vu.nl" as FQDN, and "Amsterdam.NL.EU.undernet.org" as
# server name.
# A "server mask" is something like "*.EU.UnderNet.org", which is
# matched by "Amsterdam.NL.EU.undernet.org" but not by
# "Manhattan.KS.US.undernet.org".
#
# Please do NOT just rename the example.conf to ircd.conf and expect
# it to work.


# [General]
#
# First some information about the server.
# General {
#         name = "servername";
#         vhost = "ipv4vhost";
#         vhost = "ipv6vhost";
#         description = "description";
#         numeric = numericnumber;
# };
#
# If present, <virtual host> must contain a valid address in dotted
# quad or IPv6 numeric notation (127.0.0.1 or ::1).  The address MUST
# be the address of a physical interface on the host.  This address is
# used for outgoing connections if the Connect{} block does not
# override it.  See Port{} for listener virtual hosting.  If in doubt,
# leave it out -- or use "*", which has the same meaning as no vhost.
#
# You may specify both an IPv4 virtual host and an IPv6 virtual host,
# to indicate which address should be used for outbound connections
# of the respective type.
#
# Note that <server numeric> has to be unique on the network your server
# is running on, must be between 0 and 4095, and is not updated on a rehash.
General {
         name = "London.UK.Eu.UnderNet.org";
         description = "University of London, England";
         numeric = 1;
};

# [Admin]
#
# This sets information that can be retrieved with the /ADMIN command.
# It should contain at least an admin Email contact address.
Admin {
  # At most two location lines are allowed...
  Location = "The University of London";
  Location = "Undernet IRC server";
  Contact = "IRC Admins <irc@london.ac.uk>";
};

# [Classes]
#
# All connections to the server are associated with a certain "connection
# class", be they incoming or outgoing (initiated by the server), be they
# clients or servers.
# Recommended client classes:
# Take the following class blocks only as a guide.
# Class {
#  name = "<class>";
#  pingfreq = time;
#  connectfreq = time;
#  maxlinks = number;
#  sendq = size;
#  usermode = "+i";
# };
#
# maxlinks should be set at either 0 or 1.
#
# <connect freq> applies only to servers, and specifies the frequency 
# that the server tries to autoconnect. setting this to 0 will cause
# the server to attempt to connect repeatedly with no delay until the 
# <maximum links> condition is satisfied. This is a Bad Thing(tm).
# Note that times can be specified as a number, or by giving something
# like: 1 minutes 20 seconds, or 1*60+20.
#
# Recommended server classes:
# All your server uplinks you are not a hub for.
Class {
 name = "Server";
 pingfreq = 1 minutes 30 seconds;
 connectfreq = 5 minutes;
 maxlinks = 1;
 sendq = 9000000;
};
# All the leaf servers you hub for.
Class {
 name = "LeafServer";
 pingfreq = 1 minutes 30 seconds;
 connectfreq = 5 minutes;
 maxlinks = 0;
 sendq = 9000000;
};

# Client {
#  username = "ident";
#  host = "host";
#  ip = "127.0.0.0/8";
#  password = "password";
#  class = "classname";
#  maxlinks = 3;
# };
#
# Everything in a Client block is optional.  If a username mask is
# given, it must match the client's username from the IDENT protocol.
# If a host mask is given, the client's hostname must resolve and
# match the host mask.  If a CIDR-style IP mask is given, the client
# must have an IP matching that range.  If maxlinks is given, it is
# limits the number of matching clients allowed from a particular IP
# address.
#
# Recommended client classes:
# Client classes. 10 = locals; 2 = for all .net and .com that are not
# in Europe; 1 = for everybody.
Class {
 name = "Local";
 pingfreq = 1 minutes 30 seconds;
 sendq = 160000;
 maxlinks = 100;
 usermode = "+iw";
};
Client
{
 class = "Other";
 username = "*";
};
Class {
 name = "America";
 pingfreq = 1 minutes 30 seconds;
 sendq = 80000;
 maxlinks = 5;
};
Class {
 name = "Other";
 pingfreq = 1 minutes 30 seconds;
 sendq = 160000;
 maxlinks = 400;
};
Class {
 name = "Opers";
 pingfreq = 1 minutes 30 seconds;
 sendq = 160000;
 maxlinks = 10;

 # For connection classes intended for operator use, you can specify
 # privileges used when the Operator block (see below) names this
 # class.  The local (aka globally_opered) privilege MUST be defined
 # by either the Class or Operator block.  The following privileges
 # exist:
 #
 # local (or propagate, with the opposite sense)
 # whox  (log oper's use of x flag with /WHO)
 # display (oper status visible to lusers)
 # chan_limit (can join local channels when in
 #                              MAXCHANNELSPERUSER channels)
 # mode_lchan (can /MODE &channel without chanops)
 # deop_lchan (cannot be deopped or kicked on local channels)
 # walk_lchan (can forcibly /JOIN &channel OVERRIDE)
 # show_invis (see +i users in /WHO x)
 # show_all_invis (see +i users in /WHO x)
 # unlimit_query (show more results from /WHO)
 # local_kill (can kill clients on this server)
 # rehash (can use /REHASH)
 # restart (can use /RESTART)
 # die (can use /DIE)
 # local_jupe (not used)
 # set (can use /SET)
 # local_gline (can set a G-line for this server only)
 # local_badchan (can set a Gchan for this server only)
 # see_chan (can see users in +s channels in /WHO)
 # list_chan (can see +s channels with /LIST S)
 # wide_gline (can use ! to force a wide G-line)
 # see_opers (can see opers without DISPLAY privilege)
 # local_opmode (can use OPMODE/CLEARMODE on local channels)
 # force_local_opmode (can use OPMODE/CLEARMODE on quarantined local channels)
 # kill (can kill clients on other servers)
 # gline (can issue G-lines to other servers)
 # jupe_server (not used)
 # opmode (can use /OPMODE)
 # badchan (can issue Gchans to other servers)
 # force_opmode (can use OPMODE/CLEARMODE on quarantined global channels)
 # apass_opmode (can use OPMODE/CLEARMODE on +A and +U keys)
 #
 # For global opers (with propagate = yes or local = no), the default
 # is to grant all of the above privileges EXCEPT walk_lchan,
 # unlimit_query, set, badchan, local_badchan and apass_opmode.
 # For local opers, the default is to grant ONLY the following
 # privileges:
 #  chan_limit, mode_lchan, show_invis, show_all_invis, local_kill,
 #  rehash, local_gline, local_jupe, local_opmode, whox, display,
 #  force_local_opmode
 # Any privileges listed in a Class block override the defaults.

 local = no;
};
# [Client]
#
# To allow clients to connect, they need authorization. This can be
# done based on hostmask, address mask, and/or with a password.
# With intelligent use of classes and the maxconnections field in the
# Client blocks, you can let in a specific domain, but get rid of all other
# domains in the same toplevel, thus setting up some sort of "reverse
# Kill block".
# Client {
#  host = "user@host";
#  ip = "ip@host";
#  password = "password";
#  class = "classname";
# };
#
# Technical description (for examples, see below):
# For every connecting client, the IP address is known.  A reverse lookup
# on this IP-number is done to get the (/all) hostname(s).
# Each hostname that belongs to this IP-number is matched to <hostmask>,
# and the Client {} is used when any matches; the client will then show
# with this particular hostname.  If none of the hostnames match, then
# the IP-number is matched against the <IP mask ...> field, if this matches
# then the Client{} is used nevertheless and the client will show with the
# first (main) hostname if any; if the IP-number did not resolve then the
# client will show with the dot notation of the IP-number.
# There is a special case for the UNIX domain sockets and localhost connections
# though; in this case the <IP mask ...> field is compared with the
# name of the server (thus not with any IP-number representation). The name
# of the server is the one returned in the numeric 002 reply, for example:
# 002 Your host is 2.undernet.org[jolan.ppro], running version ...
# Then the "jolan.ppro" is the name used for matching.
# Therefore, unix domain sockets, and connections to localhost would
# match this block:
# host = "*@jolan.ppro";
#
# This is the "fallback" entry. All .uk, .nl, and all unresolved are
# in these two lines.
# By using two different lines, multiple connections from a single IP
# are only allowed from hostnames which have both valid forward and
# reverse DNS mappings.
Client
{
 class = "Other";
 ip = "*@*";
};


Client
{
 class = "Other";
 host = "*@*";
};
# If you don't want unresolved dudes to be able to connect to your
# server, do not specify any "ip = " settings.
#
# Here, take care of all American ISPs.
Client
{
 host = "*@*.com";
 class = "America";
};

Client
{
 host = "*@*.net";
 class = "America";
};
# Now list all the .com / .net domains that you wish to have access...
# actually it's less work to do it this way than to do it the other
# way around - K-lining every single ISP in the US.
# I wish people in Holland just got a .nl domain, and not try to be
# cool and use .com...
Client { host = "*@*.wirehub.net"; class = "Other";};
Client { host = "*@*.planete.net"; class = "Other";};
Client { host = "*@*.ivg.com"; class = "Other";};
Client { host = "*@*.ib.com"; class = "Other";};
Client { host = "*@*.ibm.net"; class = "Other";};
Client { host = "*@*.hydro.com"; class = "Other";};
Client { host = "*@*.nl.net"; class = "Local";};

# You can request a more complete listing, including the "list of standard
# Kill blocks" from the Routing Committee; it will also be sent to you if
# you apply for a server and get accepted.
#
# Ourselves - this makes sure that we can get in, no matter how full
# the server is (hopefully).
Client
{
 host = "*@*.london.ac.uk";
 ip = "*@193.37.*";
 class = "Local";
};

# You can put an expression in the maxlinks value, which will make ircd
# only accept a client when the total number of connections to the network
# from the same IP number doesn't exceed this number.
# The following example would accept at most one connection per IP number
# from "*.swipnet.se" and at most two connections from dial up accounts
# that have "dial??.*" as host mask:
# Client {
#  host = "*@*.swipnet.se";
#  maxlinks = 1;
#  class = "Other";
# };
# Client {
#  host = "*@dial??.*";
#  maxlinks = 2;
#  class = "Other";
# };
#
# If you are not worried about who connects, this line will allow everyone
# to connect.
Client {
 host = "*@*";
 ip = "*@*";
 class = "Other";
};


# [motd]
#
# It is possible to show a different Message of the Day to a connecting
# client depending on its origin.
# motd {
#  # Note: host can also be a classname.
#  host = "Other";
#  file = "path/to/motd/file";
# };
#
# DPATH/net_com.motd contains a special MOTD where users are encouraged
# to register their domains and get their own client{} lines if they're in
# Europe, or move to US.UnderNet.org if they're in the USA.
motd {
 host = "*.net";
 file = "net_com.motd";
};
motd {
 host = "*.com";
 file = "net_com.motd";
};
motd {
 host = "America";
 file = "net_com.motd";
};

# A different MOTD for ourselves, where we point out that the helpdesk
# better not be bothered with questions regarding irc...
motd {
 host = "*.london.ac.uk";
 file = "london.motd";
};

# [UWorld]
#
# One of the many nice features of Undernet is "Uworld", a program
# connected to the net as a server. This allows it to broadcast any mode
# change, thus allowing opers to, for example, "unlock" a channel that
# has been taken over.
# There is only one slight problem: the TimeStamp protocol prevents this.
# So there is a configuration option to allow them anyway from a certain
# server.
# UWorld {
#  # The servername or wildcard mask for it that this applies to.
#  name = "relservername";
# };
#
# You may have have more than one name listed in each block.
#
# Note: (1) These lines are agreed on by every server admin on Undernet;
# (2) These lines must be the same on every single server, or results
# will be disasterous; (3) This is a useful feature, not something that
# is a liability and abused regularly (well... :-)
# If you're on Undernet, you MUST have these lines. I cannnot stress
# this enough.  If all of the servers don't have the same lines, the
# servers will try to undo the mode hacks that Uworld does.  Make SURE that
# all of the servers have the EXACT same UWorld blocks.
#
# If your server starts on a bit larger network, you'll probably get
# assigned one or two uplinks to which your server can connect.
# If your uplink(s) also connect to other servers than yours (which is
# probable), you need to define your uplink as being allowed to "hub".
# See the Connect block documentation for details on how to do that.

UWorld {
 name = "uworld.eu.undernet.org";
 name = "uworld2.undernet.org";
 name = "uworld.undernet.org";
 name = "channels.undernet.org";
 name = "channels2.undernet.org";
 name = "channels3.undernet.org";
 name = "channels4.undernet.org";
 name = "channels5.undernet.org";
 name = "channels6.undernet.org";
};

# As of ircu2.10.05 is it possible to Jupe nicks. As per CFV-0095 and
# CFV-0255, the following nicks must be juped, it is not allowed to
# jupe others as well.
Jupe {
 nick = "A,B,C,D,E,F,G,H,I,J,K,L,M,N,O,P,Q,R,S,T,U,V,W,X,Y,Z,{,|,},~,-,_,`";
 nick = "EuWorld,UWorld,UWorld2";
 nick = "login,undernet,protocol,pass,newpass,org";
 nick = "StatServ,NoteServ";
 nick = "ChanSvr,ChanSaver,ChanServ";
 nick = "NickSvr,NickSaver,NickServ";
 nick = "LPT1,LPT2,COM1,COM2,COM3,COM4,AUX";
};

# [Kill]
#
# While running your server, you will most probably encounter individuals
# or groups of persons that you do not wish to have access to your server.
#
# For this purpose, the ircd understands "kill blocks". These are also
# known as K-lines, by virtue of the former config file format.
# Kill
# {
#   host = "user@host";
#   reason = "The reason the user will see";
# };
# It is possible to ban on the basis of the real name.
# It is also possible to use a file as comment for the ban, using
# file = "file":
# Kill
# {
#   realname = "realnametoban";
#   file = "path/to/file/with/reason/to/show";
# };
#
#
# The default reason is: "You are banned from this server"
# Note that Kill blocks are local to the server; if you ban a person or a
# whole domain from your server, they can get on IRC via any other server
# that doesn't have them Killed (yet).
#
# With a simple comment, using quotes:
Kill { host = "*.au"; reason = "Please use a nearer server"; };
Kill { host = "*.edu"; reason = "Please use a nearer server"; };

# You can also kill based on username.
Kill { username = "sub7"; realname = "s*7*"; reason = "You are infected with a Trojan"; };

# The file can contain for example, a reason, a link to the
# server rules and a contact address.  Note the combination
# of username and host in the host field.
Kill
{
 host = "*luser@unixbox.flooder.co.uk";
 file = "kline/youflooded.txt";
};

# IP-based kill lines apply to all hosts, even if an IP address has a
# properly resolving host name.
Kill
{
 host = "192.168.*";
 file = "klines/martians";
};

# The realname field lets you ban by realname...
Kill
{
 realname = "*sub7*";
 reason = "You are infected with a Trojan";
};

# [Connect]
#
# You probably want your server connected to other servers, so your users
# have other users to chat with.
# IRC servers connect to other servers forming a network with a star or
# tree topology. Loops are not allowed.
# In this network, two servers can be distinguished: "hub" and "leaf"
# servers. Leaf servers connect to hubs; hubs connect to each other.
# Of course, many servers can't be directly classified in one of these
# categories. Both a fixed and a rule-based decision making system for
# server links is provided for ircd to decide what links to allow, what
# to let humans do themselves, and what links to (forcefully) disallow.
#
# The Connect blocks
# define what servers the server connect to, and which servers are
# allowed to connect.
# Connect {
#  name = "servername";
#  host = "hostnameORip";
#  vhost = "localIP";
#  password = "passwd";
#  port = portno;
#  class = "classname";
#  maxhops = 2;
#  hub = "*.eu.undernet.org";
#  autoconnect = no;
# };
#
# The "port" field defines the default port the server tries to connect
# to if an operator uses /connect without specifying a port. This is also
# the port used when the server attempts to auto-connect to the remote
# server. (See Class blocks for more informationa about auto-connects).
# You may tell ircu to not automatically connect to a server by adding
# "autoconnect = no;"; the default is to autoconnect.
#
# If the vhost field is present, the server will use that IP as the
# local end of connections that it initiates to this server.  This
# overrides the vhost value from the General block.
#
# The maxhops field causes an SQUIT if a hub tries to introduce
# servers farther away than that; the element 'leaf;' is an alias for
# 'maxhops = 0;'.  The hub field limits the names of servers that may
# be introduced by a hub; the element 'hub;' is an alias for
# 'hub = "*";'.
#
# Our primary uplink.
Connect {
 name = "Amsterdam.NL.Eu.UnderNet.org";
 host = "1.2.3.4";
 password = "passwd";
 port = 4400;
 class = "Server";
 hub;
};

# [crule]
#
# For an advanced, real-time rule-based routing decision making system
# you can use crule blocks. For more information, see doc/readme.crules.
# CRULE
# {
#  server = "servermask";
#  rule = "connectrule";
#  # Setting all to yes makes the rule always apply. Otherwise it only
#  # applies to autoconnects.
#  all = yes;
# };
CRULE
{
 server = "*.US.UnderNet.org";
 rule = "connected(*.US.UnderNet.org)";
};
CRULE
{
 server = "*.EU.UnderNet.org";
 rule = "connected(Amsterdam.NL.EU.*)";
};

# The following block is recommended for leaf servers:
CRULE
{
 server = "*";
 rule = "directcon(*)";
};

# [Operator]
#
# Inevitably, you have reached the part about "IRC Operators". Oper status
# grants some special privileges to a user, like the power to make the
# server break or (try to) establish a connection with another server,
# and to "kill" users off IRC.
# I can write many pages about this; I will restrict myself to saying that
# if you want to appoint somebody as IRC Operator on your server, that
# person should be aware of his/her responsibilities, and that you, being
# the admin, will be held accountable for their actions.
#
# There are two sorts of IRC Operators: "local" and "global". Local opers
# can squit, connect and kill - but only locally: their +o user mode
# is not not passed along to other servers. On Undernet, this prevents
# them from using Uworld as well.
#
# Operator {
#  host = "host/IP mask";
#  name = "opername";
#  password = "encryptedpass";
#  class = "classname";
#  # You can also set any operator privilege; see the Class block
#  # documentation for details.  A privilege defined for a single
#  # Operator will override the privilege settings for the Class
#  # and the default setting.
# };
#
# By default, the password is hashed using the system's native crypt()
# function.  Other password mechanisms are available; the umkpasswd
# utility from the ircd directory can hash passwords using those
# mechanisms.
#
# All privileges are shown with their default values; if you wish to
# override defaults, you should set only those privileges for the
# operator.  Listing defaulted privileges just makes things harder to
# find.
Operator {
 local = no;
 host = "*@*.cs.vu.nl";
 password = "VRKLKuGKn0jLt";
 name = "Niels";
 class = "Local";
};
Operator {
 host = "*@*.uu.net";
 password = "$PLAIN$notencryptedpass";
 name = "Niels";
 class = "Opers";
};

# Note that the <connection class> is optional, but leaving it away
# puts the opers in class "default", which usually only accepts one
# connection at a time.  If you want users to Oper up more then once per
# block, then use a connection class that allows more then one connection,
# for example (using class Local as in the example above):
#
# Once you OPER your connection class changes no matter where you are or
# your previous connection classes.  If the defined connection class is
# Local for the operator block, then your new connection class is Local.

# [Port]
# When your server gets more full, you will notice delays when trying to
# connect to your server's primary listening port. It is possible via the
# Port lines to specify additional ports for the ircd to listen to.
# De facto ports are: 6667 - standard; 6660-6669 - additional client
# ports;
# Undernet uses 4400 for server listener ports.
# These are just hints, they are in no way official IANA or IETF policies.
# IANA says we should use port 194, but that requires us to run as root,
# so we don't do that.
#
# Port {
#  port = number;
#  mask = "ipmask";
#  # Use this to control the interface you bind to.
#  vhost = "virtualhostip";
#  # Setting to yes makes this server only.
#  server = yes;
#  # Setting to yes makes the port "hidden" from stats.
#  hidden = yes;
# };
#
# The mask setting allows you to specify a range of IP addresses that
# you will allow connections from. This should only contain IP addresses
# and '*' if used. This field only uses IP addresses. This does not use
# DNS in any way so you can't use it to allow *.nl or *.uk. Attempting
# to specify anything other than numbers, dots and stars [0-9.*] will result
# in the port allowing connections from anyone.
#
# The interface setting allows multiply homed hosts to specify which
# interface to use on a port by port basis, if an interface is not specified
# the default interface will be used. The interface MUST be the complete
# IP address for a real hardware interface on the machine running ircd.
# If you want to use virtual hosting *YOU* *MUST* *USE* *THIS* otherwise it
# WILL bind to all interfaces - not what most people seem to expect.
#
Port {
 server = yes;
 port = 4400;
};

# This is a Server port that is Hidden
Port {
 server = yes;
 hidden = yes;
 port = 4401;
};

# The following are normal client ports
Port { port = 6667; };
Port { port = 6668; };
Port {
 # This only accepts clients with IPs like 192.168.*.
 mask = "192.168.*";
 port = 6666;
};

# This is a hidden client port, listening on 168.8.21.107.
Port {
 vhost = "168.8.21.107";
 hidden = yes;
 port = 7000;
};

# Quarantine blocks disallow operators from using OPMODE and CLEARMODE
# on certain channels.  Opers with the force_opmode (for local
# channels, force_local_opmode) privilege may override the quarantine
# by prefixing the channel name with an exclamation point ('!').
# Wildcards are NOT supported; the channel name must match exactly.
Quarantine {
  "#shells" = "Thou shalt not support the h4><0rz";
  "&kiddies" = "They can take care of themselves";
};

# This is a server-implemented alias to send a message to a service.
# The string after Pseudo is the command name; the name entry inside
# is the service name, used for error messages.  More than one nick
# entry can be provided; the last one listed has highest priority.
Pseudo "CHANSERV" {
 name = "X";
 nick = "X@channels.undernet.org";
};

# You can also prepend text before the user's message.
Pseudo "LOGIN" {
 name = "X";
 prepend = "LOGIN ";
 nick = "X@channels.undernet.org";
};

# You can ask a separate server whether to allow users to connect.
<<<<<<< HEAD
IAuth {
 pass = "ircd-iauth";
 host = "127.0.0.1";
 port = 7700;
 connectfreq = 30;
 timeout = 60;
};
=======
# Uncomment this ONLY if you have an iauth helper program.
# IAuth {
#  program = "../path/to/iauth" "-n" "options go here";
# };
>>>>>>> 9f8856e9

# [features]
# IRC servers have a large number of options and features.  Most of these
# are set at compile time through the use of #define's--see "make config"
# for more details--but we are working to move many of these into the
# configuration file.  Features let you configure these at runtime.
# You only need one feature block in which you use
# "featurename" = "value1" , "value2", ..., "valuen-1", "valuen";
#
# The entire purpose of F:lines are so that you do not have to recompile
# the IRCD everytime you want to change a feature.  All of the features
# are listed below, and at the bottom is how to set logging.
#
# A Special Thanks to Kev for writing the documentation of F:lines.  It can
# be found at doc/readme.features and the logging documentation can be
# found at doc/readme.log.  The defaults used by the Undernet network are
# below.
#
features
{
# These log features are the only way to get certain error messages
# (such as when the server dies from being out of memory).  For more
# explanation of how they work, see doc/readme.log.
 "LOG" = "SYSTEM" "FILE" "ircd.log";
 "LOG" = "SYSTEM" "LEVEL" "CRIT";
#  "DOMAINNAME"="<obtained from /etc/resolv.conf by ./configure>";
#  "RELIABLE_CLOCK"="FALSE";
#  "BUFFERPOOL"="27000000";
#  "HAS_FERGUSON_FLUSHER"="FALSE";
#  "CLIENT_FLOOD"="1024";
#  "SERVER_PORT"="4400";
#  "NODEFAULTMOTD"="TRUE";
#  "MOTD_BANNER"="TRUE";
#  "KILL_IPMISMATCH"="FALSE";
#  "IDLE_FROM_MSG"="TRUE";
#  "HUB"="FALSE";
#  "WALLOPS_OPER_ONLY"="FALSE";
#  "NODNS"="FALSE";
#  "RANDOM_SEED"="<you should set one explicitly>";
#  "DEFAULT_LIST_PARAM"="TRUE";
#  "NICKNAMEHISTORYLENGTH"="800";
#  "NETWORK"="UnderNet";
#  "HOST_HIDING"="FALSE";
#  "HIDDEN_HOST"="users.undernet.org";
#  "HIDDEN_IP"="127.0.0.1";
#  "KILLCHASETIMELIMIT"="30";
#  "MAXCHANNELSPERUSER"="10";
#  "NICKLEN" = "12";
#  "AVBANLEN"="40";
#  "MAXBANS"="30";
#  "MAXSILES"="15";
#  "HANGONGOODLINK"="300";
# "HANGONRETRYDELAY" = "10";
# "CONNECTTIMEOUT" = "90";
# "MAXIMUM_LINKS" = "1";
# "PINGFREQUENCY" = "120";
# "CONNECTFREQUENCY" = "600";
# "DEFAULTMAXSENDQLENGTH" = "40000";
# "GLINEMAXUSERCOUNT" = "20";
# "MPATH" = "ircd.motd";
# "RPATH" = "remote.motd";
# "PPATH" = "ircd.pid";
# "TOS_SERVER" = "0x08";
# "TOS_CLIENT" = "0x08";
# "POLLS_PER_LOOP" = "200";
# "IRCD_RES_TIMEOUT" = "4";
# "IRCD_RES_RETRIES" = "2";
# "AUTH_TIMEOUT" = "9";
# "IPCHECK_CLONE_LIMIT" = "4";
# "IPCHECK_CLONE_PERIOD" = "40";
# "IPCHECK_CLONE_DELAY" = "600";
# "CHANNELLEN" = "200";
# "CONFIG_OPERCMDS" = "FALSE";
# "OPLEVELS" = "TRUE";
# "LOCAL_CHANNELS" = "TRUE";
# "ANNOUNCE_INVITES" = "FALSE";
#  These were introduced by Undernet CFV-165 to add "Head-In-Sand" (HIS)
#  behavior to hide most network topology from users.
#  "HIS_SNOTICES" = "TRUE";
#  "HIS_SNOTICES_OPER_ONLY" = "TRUE";
#  "HIS_DEBUG_OPER_ONLY" = "TRUE";
#  "HIS_WALLOPS" = "TRUE";
#  "HIS_MAP" = "TRUE";
#  "HIS_LINKS" = "TRUE";
#  "HIS_TRACE" = "TRUE";
#  "HIS_STATS_a" = "TRUE";
#  "HIS_STATS_c" = "TRUE";
#  "HIS_STATS_d" = "TRUE";
#  "HIS_STATS_e" = "TRUE";
#  "HIS_STATS_f" = "TRUE";
#  "HIS_STATS_g" = "TRUE";
#  "HIS_STATS_i" = "TRUE";
#  "HIS_STATS_j" = "TRUE";
#  "HIS_STATS_J" = "TRUE";
#  "HIS_STATS_k" = "TRUE";
#  "HIS_STATS_l" = "TRUE";
#  "HIS_STATS_L" = "TRUE";
#  "HIS_STATS_m" = "TRUE";
#  "HIS_STATS_M" = "TRUE";
#  "HIS_STATS_o" = "TRUE";
#  "HIS_STATS_p" = "TRUE";
#  "HIS_STATS_q" = "TRUE";
#  "HIS_STATS_r" = "TRUE";
#  "HIS_STATS_R" = "TRUE";
#  "HIS_STATS_t" = "TRUE";
#  "HIS_STATS_T" = "TRUE";
#  "HIS_STATS_u" = "FALSE";
#  "HIS_STATS_U" = "TRUE";
#  "HIS_STATS_v" = "TRUE";
#  "HIS_STATS_w" = "TRUE";
#  "HIS_STATS_x" = "TRUE";
#  "HIS_STATS_y" = "TRUE";
#  "HIS_STATS_z" = "TRUE";
#  "HIS_STATS_IAUTH" = "TRUE";
#  "HIS_WHOIS_SERVERNAME" = "TRUE";
#  "HIS_WHOIS_IDLETIME" = "TRUE";
#  "HIS_WHOIS_LOCALCHAN" = "TRUE";
#  "HIS_WHO_SERVERNAME" = "TRUE";
#  "HIS_WHO_HOPCOUNT" = "TRUE";
#  "HIS_BANWHO" = "TRUE";
#  "HIS_KILLWHO" = "TRUE";
#  "HIS_REWRITE" = "TRUE";
#  "HIS_REMOTE" = "TRUE";
#  "HIS_NETSPLIT" = "TRUE";
#  "HIS_SERVERNAME" = "*.undernet.org";
#  "HIS_SERVERINFO" = "The Undernet Underworld";
#  "HIS_URLSERVERS" = "http://www.undernet.org/servers.php";
};

# Well, you have now reached the end of this sample configuration
# file. If you have any questions, feel free to mail
# <coder-com@undernet.org>.  If you are interested in linking your
# server to the Undernet IRC network visit
# http://www.routing-com.undernet.org/, and if there are any
# problems then contact <routing-com@undernet.org> asking for
# information. Upgrades of the Undernet ircd can be found on
# http://coder-com.undernet.org/.
#
# For the rest:  Good Luck!
#
#	-- Niels.<|MERGE_RESOLUTION|>--- conflicted
+++ resolved
@@ -157,11 +157,6 @@
  sendq = 160000;
  maxlinks = 100;
  usermode = "+iw";
-};
-Client
-{
- class = "Other";
- username = "*";
 };
 Class {
  name = "America";
@@ -734,20 +729,10 @@
 };
 
 # You can ask a separate server whether to allow users to connect.
-<<<<<<< HEAD
-IAuth {
- pass = "ircd-iauth";
- host = "127.0.0.1";
- port = 7700;
- connectfreq = 30;
- timeout = 60;
-};
-=======
 # Uncomment this ONLY if you have an iauth helper program.
 # IAuth {
 #  program = "../path/to/iauth" "-n" "options go here";
 # };
->>>>>>> 9f8856e9
 
 # [features]
 # IRC servers have a large number of options and features.  Most of these
@@ -822,6 +807,7 @@
 # "CHANNELLEN" = "200";
 # "CONFIG_OPERCMDS" = "FALSE";
 # "OPLEVELS" = "TRUE";
+# "ZANNELS" = "TRUE";
 # "LOCAL_CHANNELS" = "TRUE";
 # "ANNOUNCE_INVITES" = "FALSE";
 #  These were introduced by Undernet CFV-165 to add "Head-In-Sand" (HIS)
@@ -867,6 +853,7 @@
 #  "HIS_WHOIS_LOCALCHAN" = "TRUE";
 #  "HIS_WHO_SERVERNAME" = "TRUE";
 #  "HIS_WHO_HOPCOUNT" = "TRUE";
+#  "HIS_MODEWHO" = "TRUE";
 #  "HIS_BANWHO" = "TRUE";
 #  "HIS_KILLWHO" = "TRUE";
 #  "HIS_REWRITE" = "TRUE";
