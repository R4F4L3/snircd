/*
 * ircd_parser.y: A yacc/bison parser for ircd config files.
 * This is part of ircu, an Internet Relay Chat server.
 * The contents of this file are Copyright 2001 Diane Bruce,
 * Andrew Miller, the ircd-hybrid team and the ircu team.
 *  This program is free software; you can redistribute it and/or modify
 *  it under the terms of the GNU General Public License as published by
 *  the Free Software Foundation; either version 2 of the License, or
 *  (at your option) any later version.
 *
 *  This program is distributed in the hope that it will be useful,
 *  but WITHOUT ANY WARRANTY; without even the implied warranty of
 *  MERCHANTABILITY or FITNESS FOR A PARTICULAR PURPOSE.  See the
 *  GNU General Public License for more details.
 *
 *  You should have received a copy of the GNU General Public License
 *  along with this program; if not, write to the Free Software
 *  Foundation, Inc., 59 Temple Place - Suite 330, Boston, MA 02111-1307,
 *  USA.
 * $Id: ircd_parser.y,v 1.56.2.9 2006/12/07 05:14:51 entrope Exp $
 */
%{

#include "config.h"
#include "s_conf.h"
#include "class.h"
#include "client.h"
#include "crule.h"
#include "ircd_features.h"
#include "fileio.h"
#include "gline.h"
#include "hash.h"
#include "ircd.h"
#include "ircd_alloc.h"
#include "ircd_chattr.h"
#include "ircd_log.h"
#include "ircd_reply.h"
#include "ircd_snprintf.h"
#include "ircd_string.h"
#include "list.h"
#include "listener.h"
#include "match.h"
#include "motd.h"
#include "numeric.h"
#include "numnicks.h"
#include "opercmds.h"
#include "parse.h"
#include "res.h"
#include "s_auth.h"
#include "s_bsd.h"
#include "s_conf.h"
#include "s_debug.h"
#include "s_misc.h"
#include "send.h"
#include "struct.h"
#include "sys.h"
#include <stdlib.h>
#include <stdio.h>
#include <string.h>
#include <arpa/inet.h>

#define MAX_STRINGS 80 /* Maximum number of feature params. */
#define USE_IPV4 (1 << 0)
#define USE_IPV6 (1 << 1)

  extern struct LocalConf   localConf;
  extern struct DenyConf*   denyConfList;
  extern struct CRuleConf*  cruleConfList;
  extern struct ServerConf* serverConfList;
  extern struct s_map*      GlobalServiceMapList;
  extern struct qline*      GlobalQuarantineList;
  extern struct sline*      GlobalSList;

  int yylex(void);
  /* Now all the globals we need :/... */
  int tping, tconn, maxlinks, sendq, port, invert, stringno, flags;
  char *name, *pass, *host, *ip, *username, *origin, *hub_limit;
  char *stringlist[MAX_STRINGS];
  struct ListenerFlags listen_flags;
  struct ConnectionClass *c_class;
  struct DenyConf *dconf;
  struct ServerConf *sconf;
  struct s_map *smap;
  struct sline *spoof;
  struct Privs privs;
  struct Privs privs_dirty;

static void parse_error(char *pattern,...) {
  static char error_buffer[1024];
  va_list vl;
  va_start(vl,pattern);
  ircd_vsnprintf(NULL, error_buffer, sizeof(error_buffer), pattern, vl);
  va_end(vl);
  yyerror(error_buffer);
}

%}

%token <text> QSTRING
%token <num> NUMBER

%token GENERAL
%token ADMIN
%token LOCATION
%token CONTACT
%token CONNECT
%token CLASS
%token CHANNEL
%token PINGFREQ
%token CONNECTFREQ
%token MAXLINKS
%token MAXHOPS
%token SENDQ
%token NAME
%token HOST
%token IP
%token USERNAME
%token PASS
%token LOCAL
%token SECONDS
%token MINUTES
%token HOURS
%token DAYS
%token WEEKS
%token MONTHS
%token YEARS
%token DECADES
%token BYTES
%token KBYTES
%token MBYTES
%token GBYTES
%token TBYTES
%token SERVER
%token PORT
%token MASK
%token HUB
%token LEAF
%token UWORLD
%token YES
%token NO
%token OPER
%token VHOST
%token HIDDEN
%token MOTD
%token JUPE
%token NICK
%token NUMERIC
%token DESCRIPTION
%token CLIENT
%token KILL
%token CRULE
%token REAL
%token REASON
%token TFILE
%token RULE
%token ALL
%token FEATURES
%token QUARANTINE
%token PSEUDO
%token PREPEND
%token USERMODE
%token IAUTH
%token TIMEOUT
%token FAST
%token AUTOCONNECT
%token PROGRAM
<<<<<<< HEAD
%token SPOOFHOST
=======
%token TOK_IPV4 TOK_IPV6
>>>>>>> dd9731c9
/* and now a lot of privileges... */
%token TPRIV_CHAN_LIMIT TPRIV_MODE_LCHAN TPRIV_DEOP_LCHAN TPRIV_WALK_LCHAN
%token TPRIV_LOCAL_KILL TPRIV_REHASH TPRIV_RESTART TPRIV_DIE
%token TPRIV_GLINE TPRIV_LOCAL_GLINE TPRIV_LOCAL_JUPE TPRIV_LOCAL_BADCHAN
%token TPRIV_LOCAL_OPMODE TPRIV_OPMODE TPRIV_SET TPRIV_WHOX TPRIV_BADCHAN
%token TPRIV_SEE_CHAN TPRIV_SHOW_INVIS TPRIV_SHOW_ALL_INVIS TPRIV_PROPAGATE
%token TPRIV_UNLIMIT_QUERY TPRIV_DISPLAY TPRIV_SEE_OPERS TPRIV_WIDE_GLINE
%token TPRIV_FORCE_OPMODE TPRIV_FORCE_LOCAL_OPMODE TPRIV_APASS_OPMODE
%token TPRIV_CHANSERV TPRIV_XTRA_OPER TPRIV_NOIDLE TPRIV_FREEFORM TPRIV_PARANOID
%token TPRIV_CHECK
%token TPRIV_LIST_CHAN 
/* and some types... */
%type <num> sizespec
%type <num> timespec timefactor factoredtimes factoredtime
%type <num> expr yesorno privtype address_family
%left '+' '-'
%left '*' '/'

%union{
 char *text;
 int num;
}

%%
/* Blocks in the config file... */
blocks: blocks block | block;
block: adminblock | generalblock | classblock | connectblock |
       uworldblock | operblock | portblock | jupeblock | clientblock |
       killblock | cruleblock | motdblock | featuresblock | quarantineblock |
       pseudoblock | iauthblock | spoofblock | error ';';

/* The timespec, sizespec and expr was ripped straight from
 * ircd-hybrid-7. */
timespec: expr | factoredtimes;

factoredtimes: factoredtimes factoredtime
{
  $$ = $1 + $2;
} | factoredtime;

factoredtime: expr timefactor
{
  $$ = $1 * $2;
};

timefactor: SECONDS { $$ = 1; }
| MINUTES { $$ = 60; }
| HOURS { $$ = 60 * 60; }
| DAYS { $$ = 60 * 60 * 24; }
| WEEKS { $$ = 60 * 60 * 24 * 7; }
| MONTHS { $$ = 60 * 60 * 24 * 7 * 4; }
| YEARS { $$ = 60 * 60 * 24 * 365; }
| DECADES { $$ = 60 * 60 * 24 * 365 * 10; };


sizespec:	expr	{
			$$ = $1;
		}
		| expr BYTES  { 
			$$ = $1;
		}
		| expr KBYTES {
			$$ = $1 * 1024;
		}
		| expr MBYTES {
			$$ = $1 * 1024 * 1024;
		}
		| expr GBYTES {
			$$ = $1 * 1024 * 1024 * 1024;
		}
		| expr TBYTES {
			$$ = $1 * 1024 * 1024 * 1024;
		}
		;

/* this is an arithmetic expression */
expr: NUMBER
		{ 
			$$ = $1;
		}
		| expr '+' expr { 
			$$ = $1 + $3;
		}
		| expr '-' expr { 
			$$ = $1 - $3;
		}
		| expr '*' expr { 
			$$ = $1 * $3;
		}
		| expr '/' expr { 
			$$ = $1 / $3;
		}
/* leave this out until we find why it makes BSD yacc dump core -larne
		| '-' expr  %prec NEG {
			$$ = -$2;
		} */
		| '(' expr ')' {
			$$ = $2;
		}
		;

jupeblock: JUPE '{' jupeitems '}' ';' ;
jupeitems: jupeitem jupeitems | jupeitem;
jupeitem: jupenick;
jupenick: NICK '=' QSTRING ';'
{
  addNickJupes($3);
  MyFree($3);
};

generalblock: GENERAL
{
    /* Zero out the vhost addresses, in case they were removed. */
    memset(&VirtualHost_v4.addr, 0, sizeof(VirtualHost_v4.addr));
    memset(&VirtualHost_v6.addr, 0, sizeof(VirtualHost_v6.addr));
} '{' generalitems '}' ';' {
  if (localConf.name == NULL)
    parse_error("Your General block must contain a name.");
  if (localConf.numeric == 0)
    parse_error("Your General block must contain a numeric (between 1 and 4095).");
};
generalitems: generalitem generalitems | generalitem;
generalitem: generalnumeric | generalname | generalvhost | generaldesc;
generalnumeric: NUMERIC '=' NUMBER ';'
{
  if (localConf.numeric == 0)
    localConf.numeric = $3;
  else if (localConf.numeric != $3)
    parse_error("Redefinition of server numeric %i (%i)", $3,
    		localConf.numeric);
};

generalname: NAME '=' QSTRING ';'
{
  if (localConf.name == NULL)
    localConf.name = $3;
  else {
    if (strcmp(localConf.name, $3))
      parse_error("Redefinition of server name %s (%s)", $3,
                  localConf.name);
    MyFree($3);
  }
};

generaldesc: DESCRIPTION '=' QSTRING ';'
{
  MyFree(localConf.description);
  localConf.description = $3;
  ircd_strncpy(cli_info(&me), $3, REALLEN);
};

generalvhost: VHOST '=' QSTRING ';'
{
  struct irc_in_addr addr;
  char *vhost = $3;

  if (!strcmp(vhost, "*")) {
    /* This traditionally meant bind to all interfaces and connect
     * from the default. */
  } else if (!ircd_aton(&addr, vhost))
    parse_error("Invalid virtual host '%s'.", vhost);
  else if (irc_in_addr_is_ipv4(&addr))
    memcpy(&VirtualHost_v4.addr, &addr, sizeof(addr));
  else
    memcpy(&VirtualHost_v6.addr, &addr, sizeof(addr));
  MyFree(vhost);
};

adminblock: ADMIN
{
  MyFree(localConf.location1);
  MyFree(localConf.location2);
  MyFree(localConf.contact);
  localConf.location1 = localConf.location2 = localConf.contact = NULL;
}
'{' adminitems '}' ';'
{
  if (localConf.location1 == NULL)
    DupString(localConf.location1, "");
  if (localConf.location2 == NULL)
    DupString(localConf.location2, "");
  if (localConf.contact == NULL)
    DupString(localConf.contact, "");
};
adminitems: adminitems adminitem | adminitem;
adminitem: adminlocation | admincontact;
adminlocation: LOCATION '=' QSTRING ';'
{
  if (localConf.location1 == NULL)
    localConf.location1 = $3;
  else if (localConf.location2 == NULL)
    localConf.location2 = $3;
  else /* Otherwise just drop it. -A1kmm */
    MyFree($3);
};
admincontact: CONTACT '=' QSTRING ';'
{
 MyFree(localConf.contact);
 localConf.contact = $3;
};

classblock: CLASS {
  tping = 90;
} '{' classitems '}' ';'
{
  if (name != NULL)
  {
    struct ConnectionClass *c_class;
    add_class(name, tping, tconn, maxlinks, sendq);
    c_class = find_class(name);
    MyFree(c_class->default_umode);
    c_class->default_umode = pass;
    memcpy(&c_class->privs, &privs, sizeof(c_class->privs));
    memcpy(&c_class->privs_dirty, &privs_dirty, sizeof(c_class->privs_dirty));
  }
  else {
   parse_error("Missing name in class block");
  }
  name = NULL;
  pass = NULL;
  tconn = 0;
  maxlinks = 0;
  sendq = 0;
  memset(&privs, 0, sizeof(privs));
  memset(&privs_dirty, 0, sizeof(privs_dirty));
};
classitems: classitem classitems | classitem;
classitem: classname | classpingfreq | classconnfreq | classmaxlinks |
           classsendq | classusermode | priv;
classname: NAME '=' QSTRING ';'
{
  MyFree(name);
  name = $3;
};
classpingfreq: PINGFREQ '=' timespec ';'
{
  tping = $3;
};
classconnfreq: CONNECTFREQ '=' timespec ';'
{
  tconn = $3;
};
classmaxlinks: MAXLINKS '=' expr ';'
{
  maxlinks = $3;
};
classsendq: SENDQ '=' sizespec ';'
{
  sendq = $3;
};
classusermode: USERMODE '=' QSTRING ';'
{
  MyFree(pass);
  pass = $3;
};

connectblock: CONNECT
{
 maxlinks = 65535;
 flags = CONF_AUTOCONNECT;
} '{' connectitems '}' ';'
{
 struct ConfItem *aconf = NULL;
 if (name == NULL)
  parse_error("Missing name in connect block");
 else if (pass == NULL)
  parse_error("Missing password in connect block");
 else if (strlen(pass) > PASSWDLEN)
  parse_error("Password too long in connect block");
 else if (host == NULL)
  parse_error("Missing host in connect block");
 else if (strchr(host, '*') || strchr(host, '?'))
  parse_error("Invalid host '%s' in connect block", host);
 else if (c_class == NULL)
  parse_error("Missing or non-existent class in connect block");
 else {
   aconf = make_conf(CONF_SERVER);
   aconf->name = name;
   aconf->origin_name = origin;
   aconf->passwd = pass;
   aconf->conn_class = c_class;
   aconf->address.port = port;
   aconf->host = host;
   aconf->maximum = maxlinks;
   aconf->hub_limit = hub_limit;
   aconf->flags = flags;
   lookup_confhost(aconf);
 }
 if (!aconf) {
   MyFree(name);
   MyFree(pass);
   MyFree(host);
   MyFree(origin);
   MyFree(hub_limit);
 }
 name = pass = host = origin = hub_limit = NULL;
 c_class = NULL;
 port = flags = 0;
};
connectitems: connectitem connectitems | connectitem;
connectitem: connectname | connectpass | connectclass | connecthost
              | connectport | connectvhost | connectleaf | connecthub
              | connecthublimit | connectmaxhops | connectauto;
connectname: NAME '=' QSTRING ';'
{
 MyFree(name);
 name = $3;
};
connectpass: PASS '=' QSTRING ';'
{
 MyFree(pass);
 pass = $3;
};
connectclass: CLASS '=' QSTRING ';'
{
 c_class = find_class($3);
 if (!c_class)
  parse_error("No such connection class '%s' for Connect block", $3);
 MyFree($3);
};
connecthost: HOST '=' QSTRING ';'
{
 MyFree(host);
 host = $3;
};
connectport: PORT '=' NUMBER ';'
{
 port = $3;
};
connectvhost: VHOST '=' QSTRING ';'
{
 MyFree(origin);
 origin = $3;
};
connectleaf: LEAF ';'
{
 maxlinks = 0;
};
connecthub: HUB ';'
{
 MyFree(hub_limit);
 DupString(hub_limit, "*");
};
connecthublimit: HUB '=' QSTRING ';'
{
 MyFree(hub_limit);
 hub_limit = $3;
};
connectmaxhops: MAXHOPS '=' expr ';'
{
  maxlinks = $3;
};
connectauto: AUTOCONNECT '=' YES ';' { flags |= CONF_AUTOCONNECT; }
 | AUTOCONNECT '=' NO ';' { flags &= ~CONF_AUTOCONNECT; };

uworldblock: UWORLD '{' uworlditems '}' ';';
uworlditems: uworlditem uworlditems | uworlditem;
uworlditem: uworldname;
uworldname: NAME '=' QSTRING ';'
{
  make_conf(CONF_UWORLD)->host = $3;
};

operblock: OPER '{' operitems '}' ';'
{
  struct ConfItem *aconf = NULL;
  if (name == NULL)
    parse_error("Missing name in operator block");
  else if (pass == NULL)
    parse_error("Missing password in operator block");
  /* Do not check password length because it may be crypted. */
  else if (host == NULL)
    parse_error("Missing host in operator block");
  else if (c_class == NULL)
    parse_error("Invalid or missing class in operator block");
  else if (!FlagHas(&privs_dirty, PRIV_PROPAGATE)
           && !FlagHas(&c_class->privs_dirty, PRIV_PROPAGATE))
    parse_error("Operator block for %s and class %s have no LOCAL setting", name, c_class->cc_name);
  else {
    aconf = make_conf(CONF_OPERATOR);
    aconf->name = name;
    aconf->passwd = pass;
    conf_parse_userhost(aconf, host);
    aconf->conn_class = c_class;
    memcpy(&aconf->privs, &privs, sizeof(aconf->privs));
    memcpy(&aconf->privs_dirty, &privs_dirty, sizeof(aconf->privs_dirty));
  }
  if (!aconf) {
    MyFree(name);
    MyFree(pass);
    MyFree(host);
  }
  name = pass = host = NULL;
  c_class = NULL;
  memset(&privs, 0, sizeof(privs));
  memset(&privs_dirty, 0, sizeof(privs_dirty));
};
operitems: operitem | operitems operitem;
operitem: opername | operpass | operhost | operclass | priv;
opername: NAME '=' QSTRING ';'
{
  MyFree(name);
  name = $3;
};
operpass: PASS '=' QSTRING ';'
{
  MyFree(pass);
  pass = $3;
};
operhost: HOST '=' QSTRING ';'
{
 MyFree(host);
 if (!strchr($3, '@'))
 {
   int uh_len;
   host = (char*) MyMalloc((uh_len = strlen($3)+3));
   ircd_snprintf(0, host, uh_len, "*@%s", $3);
   MyFree($3);
 }
 else
   host = $3;
};
operclass: CLASS '=' QSTRING ';'
{
 c_class = find_class($3);
 if (!c_class)
  parse_error("No such connection class '%s' for Operator block", $3);
 MyFree($3);
};

priv: privtype '=' yesorno ';'
{
  FlagSet(&privs_dirty, $1);
  if (($3 == 1) ^ invert)
    FlagSet(&privs, $1);
  else
    FlagClr(&privs, $1);
  invert = 0;
};

privtype: TPRIV_CHAN_LIMIT { $$ = PRIV_CHAN_LIMIT; } |
          TPRIV_MODE_LCHAN { $$ = PRIV_MODE_LCHAN; } |
          TPRIV_DEOP_LCHAN { $$ = PRIV_DEOP_LCHAN; } |
          TPRIV_WALK_LCHAN { $$ = PRIV_WALK_LCHAN; } |
          KILL { $$ = PRIV_KILL; } |
          TPRIV_LOCAL_KILL { $$ = PRIV_LOCAL_KILL; } |
          TPRIV_REHASH { $$ = PRIV_REHASH; } |
          TPRIV_RESTART { $$ = PRIV_RESTART; } |
          TPRIV_DIE { $$ = PRIV_DIE; } |
          TPRIV_GLINE { $$ = PRIV_GLINE; } |
          TPRIV_LOCAL_GLINE { $$ = PRIV_LOCAL_GLINE; } |
          JUPE { $$ = PRIV_JUPE; } |
          TPRIV_LOCAL_JUPE { $$ = PRIV_LOCAL_JUPE; } |
          TPRIV_LOCAL_OPMODE { $$ = PRIV_LOCAL_OPMODE; } |
          TPRIV_OPMODE { $$ = PRIV_OPMODE; }|
          TPRIV_SET { $$ = PRIV_SET; } |
          TPRIV_WHOX { $$ = PRIV_WHOX; } |
          TPRIV_BADCHAN { $$ = PRIV_BADCHAN; } |
          TPRIV_LOCAL_BADCHAN { $$ = PRIV_LOCAL_BADCHAN; } |
          TPRIV_SEE_CHAN { $$ = PRIV_SEE_CHAN; } |
          TPRIV_SHOW_INVIS { $$ = PRIV_SHOW_INVIS; } |
          TPRIV_SHOW_ALL_INVIS { $$ = PRIV_SHOW_ALL_INVIS; } |
          TPRIV_PROPAGATE { $$ = PRIV_PROPAGATE; } |
          TPRIV_UNLIMIT_QUERY { $$ = PRIV_UNLIMIT_QUERY; } |
          TPRIV_DISPLAY { $$ = PRIV_DISPLAY; } |
          TPRIV_SEE_OPERS { $$ = PRIV_SEE_OPERS; } |
          TPRIV_WIDE_GLINE { $$ = PRIV_WIDE_GLINE; } |
          TPRIV_LIST_CHAN { $$ = PRIV_LIST_CHAN; } |
          LOCAL { $$ = PRIV_PROPAGATE; invert = 1; } |
          TPRIV_FORCE_OPMODE { $$ = PRIV_FORCE_OPMODE; } |
          TPRIV_FORCE_LOCAL_OPMODE { $$ = PRIV_FORCE_LOCAL_OPMODE; } |
          TPRIV_APASS_OPMODE { $$ = PRIV_APASS_OPMODE; } | 
          TPRIV_CHANSERV { $$ = PRIV_CHANSERV; } |
          TPRIV_XTRA_OPER { $$ = PRIV_XTRA_OPER; } |
          TPRIV_NOIDLE { $$ = PRIV_NOIDLE; } |
          TPRIV_FREEFORM { $$ = PRIV_FREEFORM; } |
          TPRIV_CHECK { $$ = PRIV_CHECK; } |
          TPRIV_PARANOID { $$ = PRIV_PARANOID; } ;
yesorno: YES { $$ = 1; } | NO { $$ = 0; };

/* not a recursive definition because some pedant will just come along
 * and whine that the parser accepts "ipv4 ipv4 ipv4 ipv4"
 */
address_family:
               { $$ = 0; }
    | TOK_IPV4 { $$ = USE_IPV4; }
    | TOK_IPV6 { $$ = USE_IPV6; }
    | TOK_IPV4 TOK_IPV6 { $$ = USE_IPV4 | USE_IPV6; }
    | TOK_IPV6 TOK_IPV4 { $$ = USE_IPV6 | USE_IPV4; }
    ;

/* The port block... */
portblock: PORT '{' portitems '}' ';'
{
  if (!FlagHas(&listen_flags, LISTEN_IPV4)
      && !FlagHas(&listen_flags, LISTEN_IPV6))
  {
    FlagSet(&listen_flags, LISTEN_IPV4);
    FlagSet(&listen_flags, LISTEN_IPV6);
  }
  if (port > 0 && port <= 0xFFFF)
    add_listener(port, host, pass, &listen_flags);
  else
    parse_error("Port %d is out of range", port);
  MyFree(host);
  MyFree(pass);
  memset(&listen_flags, 0, sizeof(listen_flags));
  host = pass = NULL;
  port = 0;
};
portitems: portitem portitems | portitem;
portitem: portnumber | portvhost | portmask | portserver | porthidden;
portnumber: PORT '=' address_family NUMBER ';'
{
  int families = $3;
  if (families & USE_IPV4)
    FlagSet(&listen_flags, LISTEN_IPV4);
  else if (families & USE_IPV6)
    FlagSet(&listen_flags, LISTEN_IPV6);
  port = $4;
};

portvhost: VHOST '=' address_family QSTRING ';'
{
  int families = $3;
  if (families & USE_IPV4)
    FlagSet(&listen_flags, LISTEN_IPV4);
  else if (families & USE_IPV6)
    FlagSet(&listen_flags, LISTEN_IPV6);
  MyFree(host);
  host = $4;
};

portmask: MASK '=' QSTRING ';'
{
  MyFree(pass);
  pass = $3;
};

portserver: SERVER '=' YES ';'
{
  FlagSet(&listen_flags, LISTEN_SERVER);
} | SERVER '=' NO ';'
{
  FlagClr(&listen_flags, LISTEN_SERVER);
};

porthidden: HIDDEN '=' YES ';'
{
  FlagSet(&listen_flags, LISTEN_HIDDEN);
} | HIDDEN '=' NO ';'
{
  FlagClr(&listen_flags, LISTEN_HIDDEN);
};

clientblock: CLIENT
{
  maxlinks = 65535;
  port = 0;
}
'{' clientitems '}' ';'
{
  struct ConfItem *aconf = 0;
  struct irc_in_addr addr;
  unsigned char addrbits = 0;

  if (!c_class)
    parse_error("Invalid or missing class in Client block");
  else if (pass && strlen(pass) > PASSWDLEN)
    parse_error("Password too long in connect block");
  else if (ip && !ipmask_parse(ip, &addr, &addrbits))
    parse_error("Invalid IP address %s in Client block", ip);
  else {
    aconf = make_conf(CONF_CLIENT);
    aconf->username = username;
    aconf->host = host;
    if (ip)
      memcpy(&aconf->address.addr, &addr, sizeof(aconf->address.addr));
    else
      memset(&aconf->address.addr, 0, sizeof(aconf->address.addr));
    aconf->address.port = port;
    aconf->addrbits = addrbits;
    aconf->name = ip;
    aconf->conn_class = c_class;
    aconf->maximum = maxlinks;
    aconf->passwd = pass;
  }
  if (!aconf) {
    MyFree(username);
    MyFree(host);
    MyFree(ip);
    MyFree(pass);
  }
  host = NULL;
  username = NULL;
  c_class = NULL;
  ip = NULL;
  pass = NULL;
  port = 0;
};
clientitems: clientitem clientitems | clientitem;
clientitem: clienthost | clientip | clientusername | clientclass | clientpass | clientmaxlinks | clientport;
clienthost: HOST '=' QSTRING ';'
{
  char *sep = strchr($3, '@');
  MyFree(host);
  if (sep) {
    *sep++ = '\0';
    MyFree(username);
    DupString(host, sep);
    username = $3;
  } else {
    host = $3;
  }
};
clientip: IP '=' QSTRING ';'
{
  char *sep;
  sep = strchr($3, '@');
  MyFree(ip);
  if (sep) {
    *sep++ = '\0';
    MyFree(username);
    DupString(ip, sep);
    username = $3;
  } else {
    ip = $3;
  }
};
clientusername: USERNAME '=' QSTRING ';'
{
  MyFree(username);
  username = $3;
};
clientclass: CLASS '=' QSTRING ';'
{
  c_class = find_class($3);
  if (!c_class)
    parse_error("No such connection class '%s' for Client block", $3);
  MyFree($3);
};
clientpass: PASS '=' QSTRING ';'
{
  MyFree(pass);
  pass = $3;
};
clientmaxlinks: MAXLINKS '=' expr ';'
{
  maxlinks = $3;
};
clientport: PORT '=' expr ';'
{
  port = $3;
};

killblock: KILL
{
  dconf = (struct DenyConf*) MyCalloc(1, sizeof(*dconf));
} '{' killitems '}' ';'
{
  if (dconf->usermask || dconf->hostmask ||dconf->realmask) {
    dconf->next = denyConfList;
    denyConfList = dconf;
  }
  else
  {
    MyFree(dconf->usermask);
    MyFree(dconf->hostmask);
    MyFree(dconf->realmask);
    MyFree(dconf->message);
    MyFree(dconf);
    parse_error("Kill block must match on at least one of username, host or realname");
  }
  dconf = NULL;
};
killitems: killitem killitems | killitem;
killitem: killuhost | killreal | killusername | killreasonfile | killreason;
killuhost: HOST '=' QSTRING ';'
{
  char *h;
  MyFree(dconf->hostmask);
  MyFree(dconf->usermask);
  if ((h = strchr($3, '@')) == NULL)
  {
    DupString(dconf->usermask, "*");
    dconf->hostmask = $3;
  }
  else
  {
    *h++ = '\0';
    DupString(dconf->hostmask, h);
    dconf->usermask = $3;
  }
  ipmask_parse(dconf->hostmask, &dconf->address, &dconf->bits);
};

killusername: USERNAME '=' QSTRING ';'
{
  MyFree(dconf->usermask);
  dconf->usermask = $3;
};

killreal: REAL '=' QSTRING ';'
{
 MyFree(dconf->realmask);
 dconf->realmask = $3;
};

killreason: REASON '=' QSTRING ';'
{
 dconf->flags &= ~DENY_FLAGS_FILE;
 MyFree(dconf->message);
 dconf->message = $3;
};

killreasonfile: TFILE '=' QSTRING ';'
{
 dconf->flags |= DENY_FLAGS_FILE;
 MyFree(dconf->message);
 dconf->message = $3;
};

cruleblock: CRULE
{
  tconn = CRULE_AUTO;
} '{' cruleitems '}' ';'
{
  struct CRuleNode *node = NULL;
  if (host == NULL)
    parse_error("Missing host in crule block");
  else if (pass == NULL)
    parse_error("Missing rule in crule block");
  else if ((node = crule_parse(pass)) == NULL)
    parse_error("Invalid rule '%s' in crule block", pass);
  else
  {
    struct CRuleConf *p = (struct CRuleConf*) MyMalloc(sizeof(*p));
    p->hostmask = host;
    p->rule = pass;
    p->type = tconn;
    p->node = node;
    p->next = cruleConfList;
    cruleConfList = p;
  }
  if (!node)
  {
    MyFree(host);
    MyFree(pass);
  }
  host = pass = NULL;
  tconn = 0;
};

cruleitems: cruleitem cruleitems | cruleitem;
cruleitem: cruleserver | crulerule | cruleall;

cruleserver: SERVER '=' QSTRING ';'
{
  MyFree(host);
  collapse($3);
  host = $3;
};

crulerule: RULE '=' QSTRING ';'
{
 MyFree(pass);
 pass = $3;
};

cruleall: ALL '=' YES ';'
{
 tconn = CRULE_ALL;
} | ALL '=' NO ';'
{
 tconn = CRULE_AUTO;
};

motdblock: MOTD '{' motditems '}' ';'
{
  if (host != NULL && pass != NULL)
    motd_add(host, pass);
  MyFree(host);
  MyFree(pass);
  host = pass = NULL;
};

motditems: motditem motditems | motditem;
motditem: motdhost | motdfile;
motdhost: HOST '=' QSTRING ';'
{
  host = $3;
};

motdfile: TFILE '=' QSTRING ';'
{
  pass = $3;
};

featuresblock: FEATURES '{' featureitems '}' ';';
featureitems: featureitems featureitem | featureitem;

featureitem: QSTRING
{
  stringlist[0] = $1;
  stringno = 1;
} '=' stringlist ';' {
  unsigned int ii;
  feature_set(NULL, (const char * const *)stringlist, stringno);
  for (ii = 0; ii < stringno; ++ii)
    MyFree(stringlist[ii]);
};

stringlist: stringlist extrastring | extrastring;
extrastring: QSTRING
{
  if (stringno < MAX_STRINGS)
    stringlist[stringno++] = $1;
  else
    MyFree($1);
};

quarantineblock: QUARANTINE '{' quarantineitems '}' ';';
quarantineitems: quarantineitems quarantineitem | quarantineitem;
quarantineitem: QSTRING '=' QSTRING ';'
{
  struct qline *qconf = MyCalloc(1, sizeof(*qconf));
  qconf->chname = $1;
  qconf->reason = $3;
  qconf->next = GlobalQuarantineList;
  GlobalQuarantineList = qconf;
};

pseudoblock: PSEUDO QSTRING '{'
{
  smap = MyCalloc(1, sizeof(struct s_map));
  smap->command = $2;
}
pseudoitems '}' ';'
{
  int valid = 0;

  if (!smap->name)
    parse_error("Missing name in pseudo %s block", smap->command);
  else if (!smap->services)
    parse_error("Missing nick in pseudo %s block", smap->command);
  else
    valid = 1;
  if (valid && register_mapping(smap))
  {
    smap->next = GlobalServiceMapList;
    GlobalServiceMapList = smap;
  }
  else
  {
    free_mapping(smap);
  }
  smap = NULL;
};

pseudoitems: pseudoitem pseudoitems | pseudoitem;
pseudoitem: pseudoname | pseudoprepend | pseudonick | pseudoflags;
pseudoname: NAME '=' QSTRING ';'
{
  MyFree(smap->name);
  smap->name = $3;
};
pseudoprepend: PREPEND '=' QSTRING ';'
{
  MyFree(smap->prepend);
  smap->prepend = $3;
};
pseudonick: NICK '=' QSTRING ';'
{
  char *sep = strchr($3, '@');

  if (sep != NULL) {
    size_t slen = strlen($3);
    struct nick_host *nh = MyMalloc(sizeof(*nh) + slen);
    memcpy(nh->nick, $3, slen + 1);
    nh->nicklen = sep - $3;
    nh->next = smap->services;
    smap->services = nh;
  }
  MyFree($3);
};
pseudoflags: FAST ';'
{
  smap->flags |= SMAP_FAST;
};

iauthblock: IAUTH '{' iauthitems '}' ';'
{
  auth_spawn(stringno, stringlist);
  while (stringno > 0)
    MyFree(stringlist[--stringno]);
};

iauthitems: iauthitem iauthitems | iauthitem;
iauthitem: iauthprogram;
iauthprogram: PROGRAM '='
{
  while (stringno > 0)
    MyFree(stringlist[--stringno]);
} stringlist ';';

spoofblock: SPOOFHOST QSTRING '{'
{
  spoof = MyCalloc(1, sizeof(struct sline));
  spoof->spoofhost = $2;
  spoof->passwd = NULL;
  spoof->realhost = NULL;
  spoof->username = NULL;
}
spoofitems '}' ';'
{
  struct irc_in_addr ip;
  char bits;

  if (spoof->username == NULL && spoof->realhost) {
    parse_error("Username missing in spoofhost.");
  } else if (spoof->realhost == NULL && spoof->username) {
    parse_error("Realhost missing in spoofhost.");
  }

  if (spoof->realhost) {
    if (!string_has_wildcards(spoof->realhost)) {
      if (ipmask_parse(spoof->realhost, &ip, &bits) != 0) {
        spoof->address = ip;
        spoof->bits = bits;
        spoof->flags = SLINE_FLAGS_IP;
      } else {
        Debug((DEBUG_DEBUG, "S-Line: \"%s\" appears not to be a valid IP address, might be wildcarded.", spoof->realhost));
        spoof->flags = SLINE_FLAGS_HOSTNAME;
      }
    } else
      spoof->flags = SLINE_FLAGS_HOSTNAME;
  } else
    spoof->flags = 0;


  spoof->next = GlobalSList;
  GlobalSList = spoof;

  spoof = NULL;
};

spoofitems: spoofitem spoofitems | spoofitem;
spoofitem: spoofpassword | spoofrealhost | spoofrealident;
spoofpassword: PASS '=' QSTRING ';'
{
  MyFree(spoof->passwd);
  spoof->passwd = $3;
};
spoofrealhost: HOST '=' QSTRING ';'
{
  MyFree(spoof->realhost);
  spoof->realhost = $3;
};
spoofrealident: USERNAME '=' QSTRING ';'
{
  MyFree(spoof->username);
  spoof->username = $3;
};<|MERGE_RESOLUTION|>--- conflicted
+++ resolved
@@ -164,11 +164,8 @@
 %token FAST
 %token AUTOCONNECT
 %token PROGRAM
-<<<<<<< HEAD
 %token SPOOFHOST
-=======
 %token TOK_IPV4 TOK_IPV6
->>>>>>> dd9731c9
 /* and now a lot of privileges... */
 %token TPRIV_CHAN_LIMIT TPRIV_MODE_LCHAN TPRIV_DEOP_LCHAN TPRIV_WALK_LCHAN
 %token TPRIV_LOCAL_KILL TPRIV_REHASH TPRIV_RESTART TPRIV_DIE
