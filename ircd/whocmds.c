/*
 * IRC - Internet Relay Chat, ircd/s_user.c (formerly ircd/s_msg.c)
 * Copyright (C) 1990 Jarkko Oikarinen and
 *                    University of Oulu, Computing Center
 *
 * See file AUTHORS in IRC package for additional names of
 * the programmers.
 *
 * This program is free software; you can redistribute it and/or modify
 * it under the terms of the GNU General Public License as published by
 * the Free Software Foundation; either version 1, or (at your option)
 * any later version.
 *
 * This program is distributed in the hope that it will be useful,
 * but WITHOUT ANY WARRANTY; without even the implied warranty of
 * MERCHANTABILITY or FITNESS FOR A PARTICULAR PURPOSE.  See the
 * GNU General Public License for more details.
 *
 * You should have received a copy of the GNU General Public License
 * along with this program; if not, write to the Free Software
 * Foundation, Inc., 675 Mass Ave, Cambridge, MA 02139, USA.
 */
/** @file
 * @brief Support functions for /WHO-like commands.
 * @version $Id: whocmds.c,v 1.25.2.2 2007/03/04 14:55:31 entrope Exp $
 */
#include "config.h"

#include "whocmds.h"
#include "channel.h"
#include "client.h"
#include "hash.h"
#include "ircd.h"
#include "ircd_chattr.h"
#include "ircd_features.h"
#include "ircd_reply.h"
#include "ircd_snprintf.h"
#include "ircd_string.h"
#include "list.h"
#include "match.h"
#include "numeric.h"
#include "numnicks.h"
#include "querycmds.h"
#include "random.h"
#include "s_bsd.h"
#include "s_conf.h"
#include "s_misc.h"
#include "s_user.h"
#include "send.h"
#include "struct.h"
#include "sys.h"
#include "userload.h"
#include "version.h"
#include "whowas.h"
#include "msg.h"

#include <fcntl.h>
#include <stdio.h>
#include <stdlib.h>
#include <string.h>
#include <sys/stat.h>
#include <unistd.h>

/** Send a WHO reply to a client who asked.
 * @param[in] sptr Client who is searching for other users.
 * @param[in] acptr Client who may be shown to \a sptr.
 * @param[in] repchan Shared channel that provides visibility.
 * @param[in] fields Bitmask of WHO_FIELD_* values, indicating what to show.
 * @param[in] qrt Query type string (ignored unless \a fields & WHO_FIELD_QTY).
 */
void do_who(struct Client* sptr, struct Client* acptr, struct Channel* repchan,
            int fields, char* qrt)
{
  char *p1;
  struct Membership *chan = 0;

  static char buf1[512];
  /* NOTE: with current fields list and sizes this _cannot_ overrun, 
     and also the message finally sent shouldn't ever be truncated */

  p1 = buf1;
  buf1[1] = '\0';

  /* If we don't have a channel and we need one... try to find it,
     unless the listing is for a channel service, we already know
     that there are no common channels, thus use PubChannel and not
     SeeChannel */
  if (repchan)
  {
    chan = find_channel_member(acptr, repchan);
  }
  else if ((!fields || (fields & (WHO_FIELD_CHA | WHO_FIELD_FLA)))
           && !IsChannelService(acptr) && !IsNoChan(acptr)) 
  {
    for (chan = cli_user(acptr)->channel; chan; chan = chan->next_channel)
      if (PubChannel(chan->channel) &&
          (acptr == sptr || !IsZombie(chan)))
        break;
  }

  /* Place the fields one by one in the buffer and send it
     note that fields == NULL means "default query" */

  if (fields & WHO_FIELD_QTY)   /* Query type */
  {
    *(p1++) = ' ';
    if (BadPtr(qrt))
      *(p1++) = '0';
    else
      while ((*qrt) && (*(p1++) = *(qrt++)));
  }

  if (!fields || (fields & WHO_FIELD_CHA))
  {
    char *p2;
    *(p1++) = ' ';
    if ((p2 = (chan ? chan->channel->chname : NULL)))
      while ((*p2) && (*(p1++) = *(p2++)));
    else
      *(p1++) = '*';
  }

  if (!fields || (fields & WHO_FIELD_UID))
  {
    char *p2 = cli_user(acptr)->username;
    *(p1++) = ' ';
    while ((*p2) && (*(p1++) = *(p2++)));
  }

  if (fields & WHO_FIELD_NIP)
  {
    const char* p2 = (HasHiddenHost(acptr) || HasSetHost(acptr)) && !IsAnOper(sptr) ?
      feature_str(FEAT_HIDDEN_IP) :
      ircd_ntoa(&cli_ip(acptr));
    *(p1++) = ' ';
    while ((*p2) && (*(p1++) = *(p2++)));
  }

  if (!fields || (fields & WHO_FIELD_HOS))
  {
    char *p2 = cli_user(acptr)->host;
    *(p1++) = ' ';
    while ((*p2) && (*(p1++) = *(p2++)));
  }

  if (!fields || (fields & WHO_FIELD_SER))
  {
    const char *p2 = (feature_bool(FEAT_HIS_WHO_SERVERNAME) && !IsAnOper(sptr)) ?
                       feature_str(FEAT_HIS_SERVERNAME) :
                       cli_name(cli_user(acptr)->server);
    *(p1++) = ' ';
    while ((*p2) && (*(p1++) = *(p2++)));
  }

  if (!fields || (fields & WHO_FIELD_NIC))
  {
    char *p2 = cli_name(acptr);
    *(p1++) = ' ';
    while ((*p2) && (*(p1++) = *(p2++)));
  }

  if (!fields || (fields & WHO_FIELD_FLA))
  {
    *(p1++) = ' ';
    if (cli_user(acptr)->away)
      *(p1++) = 'G';
    else
      *(p1++) = 'H';
    if SeeOper(sptr,acptr)
      *(p1++) = '*';
    if (!chan) {
      /* No flags possible for the channel, so skip them all. */
    }
    else if (fields) {
      /* If you specified flags then we assume you know how to parse
       * multiple channel status flags, as this is currently the only
       * way to know if someone has @'s *and* is +'d.
       */
      if (IsChanOp(chan))
        *(p1++) = '@';
      if (HasVoice(chan))
        *(p1++) = '+';
      if (IsZombie(chan))
        *(p1++) = '!';
      if (IsDelayedJoin(chan))
        *(p1++) = '<';
    }
    else {
      if (IsChanOp(chan))
        *(p1++) = '@';
      else if (HasVoice(chan))
        *(p1++) = '+';
      else if (IsZombie(chan))
        *(p1++) = '!';
      else if (IsDelayedJoin(chan))
        *(p1++) = '<';
    }
    if (IsDeaf(acptr))
      *(p1++) = 'd';
    if (IsAnOper(sptr))
    {
      if (IsInvisible(acptr))
        *(p1++) = 'i';
      if (SendWallops(acptr))
        *(p1++) = 'w';
      if (SendDebug(acptr))
        *(p1++) = 'g';
      if (HasSetHost(acptr))
        *(p1++) = 'h';
    }
    if (HasHiddenHost(acptr))
      *(p1++) = 'x';
  }

  if (!fields || (fields & WHO_FIELD_DIS))
  {
    *p1++ = ' ';
    if (!fields)
      *p1++ = ':';              /* Place colon here for default reply */
    if (feature_bool(FEAT_HIS_WHO_HOPCOUNT) && !IsAnOper(sptr))
      *p1++ = (sptr == acptr) ? '0' : '3';
    else
      /* three digit hopcount maximum */
      p1 += ircd_snprintf(0, p1, 3, "%d", cli_hopcount(acptr));
  }

  if (fields & WHO_FIELD_IDL)
  {
    *p1++ = ' ';
    if (MyUser(acptr) &&
	(IsAnOper(sptr) || !feature_bool(FEAT_HIS_WHO_SERVERNAME) ||
	 acptr == sptr))
      p1 += ircd_snprintf(0, p1, 11, "%d",
                          CurrentTime - cli_user(acptr)->last);
    else
      *p1++ = '0';
  }

  if (fields & WHO_FIELD_ACC)
  {
    char *p2 = cli_user(acptr)->account;
    *(p1++) = ' ';
    if (*p2)
      while ((*p2) && (*(p1++) = *(p2++)));
    else
      *(p1++) = '0';
  }

  if (fields & WHO_FIELD_OPL)
  {
      if (!chan || !IsChanOp(chan))
      {
        strcpy(p1, " n/a");
        p1 += 4;
      }
      else
      {
        int vis_level = MAXOPLEVEL;
        if ((IsGlobalChannel(chan->channel->chname) ? IsOper(sptr) : IsAnOper(sptr))
            || is_chan_op(sptr, chan->channel))
          vis_level = OpLevel(chan);
        p1 += ircd_snprintf(0, p1, 5, " %d", vis_level);
      }
  }

  if (!fields || (fields & WHO_FIELD_REN))
  {
    char *p2 = cli_info(acptr);
    *p1++ = ' ';
    if (fields)
      *p1++ = ':';              /* Place colon here for special reply */
    while ((*p2) && (*(p1++) = *(p2++)));
  }

  /* The first char will always be an useless blank and we 
     need to terminate buf1 */
  *p1 = '\0';
  p1 = buf1;
  send_reply(sptr, fields ? RPL_WHOSPCRPL : RPL_WHOREPLY, ++p1);
}

/** Count number of users who match \a mask.
 * @param[in] mask user\@host or user\@ip mask to check.
 * @return Count of matching users.
 */
int
count_users(char *mask)
{
  struct Client *acptr;
  int count = 0;
<<<<<<< HEAD
  char namebuf[NICKLEN + USERLEN + HOSTLEN + 3];
  char ipbuf[NICKLEN + USERLEN + SOCKIPLEN + 3];
=======
  char namebuf[USERLEN + HOSTLEN + 2];
  char ipbuf[USERLEN + SOCKIPLEN + 2];
>>>>>>> 47528269

  for (acptr = GlobalClientList; acptr; acptr = cli_next(acptr)) {
    if (!IsUser(acptr))
      continue;

    ircd_snprintf(0, namebuf, sizeof(namebuf), "%s!%s@%s", cli_name(acptr),
		  cli_user(acptr)->username, cli_user(acptr)->host);
    ircd_snprintf(0, ipbuf, sizeof(ipbuf), "%s!%s@%s", cli_name(acptr),
                  cli_user(acptr)->username, ircd_ntoa(&(cli_ip(acptr))));

    if (!match(mask, namebuf) || !match(mask, ipbuf))
      count++;
  }

  return count;
}<|MERGE_RESOLUTION|>--- conflicted
+++ resolved
@@ -288,13 +288,8 @@
 {
   struct Client *acptr;
   int count = 0;
-<<<<<<< HEAD
   char namebuf[NICKLEN + USERLEN + HOSTLEN + 3];
   char ipbuf[NICKLEN + USERLEN + SOCKIPLEN + 3];
-=======
-  char namebuf[USERLEN + HOSTLEN + 2];
-  char ipbuf[USERLEN + SOCKIPLEN + 2];
->>>>>>> 47528269
 
   for (acptr = GlobalClientList; acptr; acptr = cli_next(acptr)) {
     if (!IsUser(acptr))
