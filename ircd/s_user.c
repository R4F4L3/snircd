--- conflicted
+++ resolved
@@ -413,12 +413,8 @@
   else {
     struct Client *acptr = user->server;
 
-<<<<<<< HEAD
     ircd_strncpy(user->username, cli_username(sptr), USERLEN);
-    Count_newremoteclient(UserStats, acptr);
-
-=======
->>>>>>> 3e08d415
+
     if (cli_from(acptr) != cli_from(sptr))
     {
       sendcmdto_one(&me, CMD_KILL, cptr, "%C :%s (%s != %s[%s])",
@@ -577,18 +573,6 @@
                   const char* nick, int parc, char* parv[])
 {
   if (IsServer(sptr)) {
-<<<<<<< HEAD
-    int   i;
-    const char* account = 0;
-    char* hostmask = 0;
-    char* host = 0;
-    const char* p, *pp;
-    char *opername = 0;
-    size_t opernamelen = 0;
-    unsigned int nextparam = 7;
-=======
->>>>>>> 3e08d415
-
     /*
      * A server introducing a new client, change source
      */
@@ -597,30 +581,7 @@
 
     cli_hopcount(new_client) = atoi(parv[2]);
     cli_lastnick(new_client) = atoi(parv[3]);
-<<<<<<< HEAD
-    if (Protocol(cptr) > 9 && parc > 7 && *parv[6] == '+')
-    {
-      for (p = parv[6] + 1; *p; p++)
-      {
-        for (i = 0; i < USERMODELIST_SIZE; ++i)
-        {
-          if (userModeList[i].c == *p)
-          {
-            SetFlag(new_client, userModeList[i].flag);
-            if (userModeList[i].flag == FLAG_OPER && IsSendOperName(cptr))
-              opername = parv[nextparam++];
-            else if (userModeList[i].flag == FLAG_ACCOUNT)
-              account = parv[nextparam++];
-            else if (userModeList[i].flag == FLAG_SETHOST)
-              hostmask = parv[nextparam++];
-            break;
-          }
-        }
-      }
-    }
-=======
-
->>>>>>> 3e08d415
+
     client_set_privs(new_client, NULL); /* set privs on user */
     /*
      * Set new nick name.
@@ -643,50 +604,6 @@
     ircd_strncpy(cli_user(new_client)->host, parv[5], HOSTLEN);
     ircd_strncpy(cli_user(new_client)->realhost, parv[5], HOSTLEN);
     ircd_strncpy(cli_info(new_client), parv[parc - 1], REALLEN);
-<<<<<<< HEAD
-    if (opername) {
-      if (cli_user(new_client)->opername)
-        MyFree(cli_user(new_client)->opername);
-      if ((opername[0] == NOOPERNAMECHARACTER) && (opername[1] == '\0')) {
-        cli_user(new_client)->opername = NULL;
-      } else {
-        opernamelen = strlen(opername);
-        if (opernamelen > ACCOUNTLEN) {
-          protocol_violation(cptr, "Received opername (%s) longer than %d for %s; ignoring.", opername, ACCOUNTLEN, cli_name(new_client));
-          cli_user(new_client)->opername = NULL;
-        } else {
-          cli_user(new_client)->opername = (char*) MyMalloc(opernamelen + 1);
-          assert(0 != cli_user(new_client)->opername);
-          ircd_strncpy(cli_user(new_client)->opername,opername,ACCOUNTLEN);
-        }
-      }
-    }
-    if (account) {
-      int len = ACCOUNTLEN;
-      if ((p = strchr(account, ':'))) {
-	len = (p++) - account;
-	cli_user(new_client)->acc_create = atoi(p);
-        if ((pp = strchr(p, ':')))
-          cli_user(new_client)->acc_id = strtoul(pp + 1, NULL, 10);
-	Debug((DEBUG_DEBUG, "Received timestamped account in user mode; "
-	       "account \"%s\", timestamp %Tu id %lu", account,
-	       cli_user(new_client)->acc_create,
-               cli_user(new_client)->acc_id));
-      }
-      ircd_strncpy(cli_user(new_client)->account, account, len);
-    }
-    if (HasHiddenHost(new_client))
-      ircd_snprintf(0, cli_user(new_client)->host, HOSTLEN, "%s.%s",
-        cli_user(new_client)->account,
-        feature_str(FEAT_HIDDEN_HOST));
-    if (HasSetHost(new_client)) {
-      if ((host = strrchr(hostmask, '@')) != NULL) {
-        *host++ = '\0';
-        ircd_strncpy(cli_username(new_client), hostmask, USERLEN);
-        ircd_strncpy(cli_user(new_client)->host, host, HOSTLEN);
-      }
-    }
-=======
 
     Count_newremoteclient(UserStats, sptr);
 
@@ -694,7 +611,6 @@
       /* (parc-4) -3 for the ip, numeric nick, realname */
       set_user_mode(cptr, new_client, parc-7, parv+4, ALLOWMODES_ANY);
     }
->>>>>>> 3e08d415
 
     return register_user(cptr, new_client);
   }
@@ -1308,12 +1224,10 @@
   char *hostmask, *password, *opername;
   int prop = 0;
   int do_host_hiding = 0;
-<<<<<<< HEAD
   int do_set_host = 0;
   size_t opernamelen;
-=======
+  char *opername = 0;
   char* account = NULL;
->>>>>>> 3e08d415
 
   hostmask = password = NULL;
   what = MODE_ADD;
@@ -1613,13 +1527,16 @@
     ++UserStats.inv_clients;
   if (!FlagHas(&setflags, FLAG_ACCOUNT) && IsAccount(sptr)) {
       int len = ACCOUNTLEN;
-      char *ts;
+      char *pts, *ts;
       if ((ts = strchr(account, ':'))) {
 	len = (ts++) - account;
 	cli_user(sptr)->acc_create = atoi(ts);
-	Debug((DEBUG_DEBUG, "Received timestamped account in user mode; "
-	      "account \"%s\", timestamp %Tu", account,
-	      cli_user(sptr)->acc_create));
+        if ((pts = strchr(ts, ':')))
+	  cli_user(new_client)->acc_id = strtoul(pp + 1, NULL, 10);
+        Debug((DEBUG_DEBUG, "Received timestamped account in user mode; "
+	      "account \"%s\", timestamp %Tu, id %lu", account,
+	      cli_user(sptr)->acc_create,
+	      cli_user(new_client)->acc_id));
       }
       ircd_strncpy(cli_user(sptr)->account, account, len);
   }
