/*
 * IRC - Internet Relay Chat, ircd/s_user.c (formerly ircd/s_msg.c)
 * Copyright (C) 1990 Jarkko Oikarinen and
 *                    University of Oulu, Computing Center
 *
 * See file AUTHORS in IRC package for additional names of
 * the programmers.
 *
 * This program is free software; you can redistribute it and/or modify
 * it under the terms of the GNU General Public License as published by
 * the Free Software Foundation; either version 1, or (at your option)
 * any later version.
 *
 * This program is distributed in the hope that it will be useful,
 * but WITHOUT ANY WARRANTY; without even the implied warranty of
 * MERCHANTABILITY or FITNESS FOR A PARTICULAR PURPOSE.  See the
 * GNU General Public License for more details.
 *
 * You should have received a copy of the GNU General Public License
 * along with this program; if not, write to the Free Software
 * Foundation, Inc., 675 Mass Ave, Cambridge, MA 02139, USA.
 */
/** @file
 * @brief Miscellaneous user-related helper functions.
 * @version $Id: s_user.c,v 1.99.2.10 2007/08/14 03:56:46 entrope Exp $
 */
#include "config.h"

#include "s_user.h"
#include "IPcheck.h"
#include "channel.h"
#include "class.h"
#include "client.h"
#include "hash.h"
#include "ircd.h"
#include "ircd_alloc.h"
#include "ircd_chattr.h"
#include "ircd_features.h"
#include "ircd_log.h"
#include "ircd_reply.h"
#include "ircd_snprintf.h"
#include "ircd_string.h"
#include "list.h"
#include "match.h"
#include "motd.h"
#include "msg.h"
#include "msgq.h"
#include "numeric.h"
#include "numnicks.h"
#include "parse.h"
#include "querycmds.h"
#include "random.h"
#include "s_auth.h"
#include "s_bsd.h"
#include "s_conf.h"
#include "s_debug.h"
#include "s_misc.h"
#include "s_serv.h" /* max_client_count */
#include "send.h"
#include "struct.h"
#include "supported.h"
#include "sys.h"
#include "userload.h"
#include "version.h"
#include "whowas.h"

#include "handlers.h" /* m_motd and m_lusers */

/* #include <assert.h> -- Now using assert in ircd_log.h */
#include <fcntl.h>
#include <stdio.h>
#include <stdlib.h>
#include <string.h>
#include <sys/stat.h>

static char *IsVhost(char *hostmask, int oper);
static char *IsVhostPass(char *hostmask);

/** Count of allocated User structures. */
static int userCount = 0;

/** Makes sure that \a cptr has a User information block.
 * If cli_user(cptr) != NULL, does nothing.
 * @param[in] cptr Client to attach User struct to.
 * @return User struct associated with \a cptr.
 */
struct User *make_user(struct Client *cptr)
{
  assert(0 != cptr);

  if (!cli_user(cptr)) {
    cli_user(cptr) = (struct User*) MyMalloc(sizeof(struct User));
    assert(0 != cli_user(cptr));

    /* All variables are 0 by default */
    memset(cli_user(cptr), 0, sizeof(struct User));
    ++userCount;
    cli_user(cptr)->refcnt = 1;
  }
  return cli_user(cptr);
}

/** Dereference \a user.
 * User structures are reference-counted; if the refcount of \a user
 * becomes zero, free it.
 * @param[in] user User to dereference.
 */
void free_user(struct User* user)
{
  assert(0 != user);
  assert(0 < user->refcnt);

  if (--user->refcnt == 0) {
    if (user->away)
      MyFree(user->away);
    if (user->opername)
      MyFree(user->opername);
    /*
     * sanity check
     */
    assert(0 == user->joined);
    assert(0 == user->invited);
    assert(0 == user->channel);

    MyFree(user);
    assert(userCount>0);
    --userCount;
  }
}

/** Find number of User structs allocated and memory used by them.
 * @param[out] count_out Receives number of User structs allocated.
 * @param[out] bytes_out Receives number of bytes used by User structs.
 */
void user_count_memory(size_t* count_out, size_t* bytes_out)
{
  assert(0 != count_out);
  assert(0 != bytes_out);
  *count_out = userCount;
  *bytes_out = userCount * sizeof(struct User);
}


/** Find the next client (starting at \a next) with a name that matches \a ch.
 * Normal usage loop is:
 * for (x = client; x = next_client(x,mask); x = x->next)
 *     HandleMatchingClient;
 *
 * @param[in] next First client to check.
 * @param[in] ch Name mask to check against.
 * @return Next matching client found, or NULL if none.
 */
struct Client *next_client(struct Client *next, const char* ch)
{
  struct Client *tmp = next;

  if (!tmp)
    return NULL;

  next = FindClient(ch);
  next = next ? next : tmp;
  if (cli_prev(tmp) == next)
    return NULL;
  if (next != tmp)
    return next;
  for (; next; next = cli_next(next))
    if (!match(ch, cli_name(next)))
      break;
  return next;
}

/** Find the destination server for a command, and forward it if that is not us.
 *
 * \a server may be a nickname, server name, server mask (if \a from
 * is a local user) or server numnick (if \a is a server or remote
 * user).
 *
 * @param[in] from Client that sent the command to us.
 * @param[in] cmd Long-form command text.
 * @param[in] tok Token-form command text.
 * @param[in] one Client that originated the command (ignored).
 * @param[in] MustBeOper If non-zero and \a from is not an operator, return HUNTED_NOSUCH.
 * @param[in] pattern Format string of arguments to command.
 * @param[in] server Index of target name or mask in \a parv.
 * @param[in] parc Number of valid elements in \a parv (must be less than 9).
 * @param[in] parv Array of arguments to command.
 * @return One of HUNTED_ISME, HUNTED_NOSUCH or HUNTED_PASS.
 */
int hunt_server_cmd(struct Client *from, const char *cmd, const char *tok,
                    struct Client *one, int MustBeOper, const char *pattern,
                    int server, int parc, char *parv[])
{
  struct Client *acptr;
  char *to;

  /* Assume it's me, if no server or an unregistered client */
  if (parc <= server || EmptyString((to = parv[server])) || IsUnknown(from))
    return (HUNTED_ISME);

  if (MustBeOper && (!IsPrivileged(from) || (IsAnOper(from) && !HasPriv(from, PRIV_SERVERINFO))))
  {
    send_reply(from, ERR_NOPRIVILEGES);
    return HUNTED_NOSUCH;
  }

  /* Make sure it's a server */
  if (MyUser(from)) {
    /* Make sure it's a server */
    if (!strchr(to, '*')) {
      if (0 == (acptr = FindClient(to))) {
        send_reply(from, ERR_NOSUCHSERVER, to);
        return HUNTED_NOSUCH;
      }

      if (cli_user(acptr))
        acptr = cli_user(acptr)->server;
    } else if (!(acptr = find_match_server(to))) {
      send_reply(from, ERR_NOSUCHSERVER, to);
      return (HUNTED_NOSUCH);
    }
  } else if (!(acptr = FindNServer(to))) {
    send_reply(from, SND_EXPLICIT | ERR_NOSUCHSERVER, "* :Server has disconnected");
    return (HUNTED_NOSUCH);        /* Server broke off in the meantime */
  }

  if (IsMe(acptr))
    return (HUNTED_ISME);

  if (MustBeOper && !IsPrivileged(from)) {
    send_reply(from, ERR_NOPRIVILEGES);
    return HUNTED_NOSUCH;
  }

  /* assert(!IsServer(from)); */

  parv[server] = (char *) acptr; /* HACK! HACK! HACK! ARGH! */

  sendcmdto_one(from, cmd, tok, acptr, pattern, parv[1], parv[2], parv[3],
                parv[4], parv[5], parv[6], parv[7], parv[8]);

  return (HUNTED_PASS);
}

/** Find the destination server for a command, and forward it (as a
 * high-priority command) if that is not us.
 *
 * \a server may be a nickname, server name, server mask (if \a from
 * is a local user) or server numnick (if \a is a server or remote
 * user).
 * Unlike hunt_server_cmd(), this appends the message to the
 * high-priority message queue for the destination server.
 *
 * @param[in] from Client that sent the command to us.
 * @param[in] cmd Long-form command text.
 * @param[in] tok Token-form command text.
 * @param[in] one Client that originated the command (ignored).
 * @param[in] MustBeOper If non-zero and \a from is not an operator, return HUNTED_NOSUCH.
 * @param[in] pattern Format string of arguments to command.
 * @param[in] server Index of target name or mask in \a parv.
 * @param[in] parc Number of valid elements in \a parv (must be less than 9).
 * @param[in] parv Array of arguments to command.
 * @return One of HUNTED_ISME, HUNTED_NOSUCH or HUNTED_PASS.
 */
int hunt_server_prio_cmd(struct Client *from, const char *cmd, const char *tok,
			 struct Client *one, int MustBeOper,
			 const char *pattern, int server, int parc,
			 char *parv[])
{
  struct Client *acptr;
  char *to;

  /* Assume it's me, if no server or an unregistered client */
  if (parc <= server || EmptyString((to = parv[server])) || IsUnknown(from))
    return (HUNTED_ISME);

  /* Make sure it's a server */
  if (MyUser(from)) {
    /* Make sure it's a server */
    if (!strchr(to, '*')) {
      if (0 == (acptr = FindClient(to))) {
        send_reply(from, ERR_NOSUCHSERVER, to);
        return HUNTED_NOSUCH;
      }

      if (cli_user(acptr))
        acptr = cli_user(acptr)->server;
    } else if (!(acptr = find_match_server(to))) {
      send_reply(from, ERR_NOSUCHSERVER, to);
      return (HUNTED_NOSUCH);
    }
  } else if (!(acptr = FindNServer(to)))
    return (HUNTED_NOSUCH);        /* Server broke off in the meantime */

  if (IsMe(acptr))
    return (HUNTED_ISME);

  if (MustBeOper && !IsPrivileged(from)) {
    send_reply(from, ERR_NOPRIVILEGES);
    return HUNTED_NOSUCH;
  }

  /* assert(!IsServer(from)); SETTIME to particular destinations permitted */

  parv[server] = (char *) acptr; /* HACK! HACK! HACK! ARGH! */

  sendcmdto_prio_one(from, cmd, tok, acptr, pattern, parv[1], parv[2], parv[3],
		     parv[4], parv[5], parv[6], parv[7], parv[8]);

  return (HUNTED_PASS);
}


/*
 * register_user
 *
 * This function is called when both NICK and USER messages
 * have been accepted for the client, in whatever order. Only
 * after this the USER message is propagated.
 *
 * NICK's must be propagated at once when received, although
 * it would be better to delay them too until full info is
 * available. Doing it is not so simple though, would have
 * to implement the following:
 *
 * 1) user telnets in and gives only "NICK foobar" and waits
 * 2) another user far away logs in normally with the nick
 *    "foobar" (quite legal, as this server didn't propagate it).
 * 3) now this server gets nick "foobar" from outside, but
 *    has already the same defined locally. Current server
 *    would just issue "KILL foobar" to clean out dups. But,
 *    this is not fair. It should actually request another
 *    nick from local user or kill him/her...
 */
/** Finish registering a user who has sent both NICK and USER.
 * For local connections, possibly check IAuth; make sure there is a
 * matching Client config block; clean the username field; check
 * K/k-lines; check for "hacked" looking usernames; assign a numnick;
 * and send greeting (WELCOME, ISUPPORT, MOTD, etc).
 * For all connections, update the invisible user and operator counts;
 * run IPcheck against their address; and forward the NICK.
 *
 * @param[in] cptr Client who introduced the user.
 * @param[in,out] sptr Client who has been fully introduced.
 * @return Zero or CPTR_KILLED.
 */
int register_user(struct Client *cptr, struct Client *sptr)
{
  char*            parv[4];
  char*            tmpstr;
  struct User*     user = cli_user(sptr);
  char             ip_base64[25];

  user->last = CurrentTime;
  parv[0] = cli_name(sptr);
  parv[1] = parv[2] = NULL;

  if (MyConnect(sptr))
  {
    assert(cptr == sptr);

    Count_unknownbecomesclient(sptr, UserStats);

    if (MyConnect(sptr) && feature_bool(FEAT_AUTOINVISIBLE))
      SetInvisible(sptr);
    
    if(MyConnect(sptr) && feature_bool(FEAT_SETHOST_AUTO)) {
      if (conf_check_slines(sptr)) {
        send_reply(sptr, RPL_USINGSLINE);
        SetSetHost(sptr);
      }
    }

    SetUser(sptr);
    cli_handler(sptr) = CLIENT_HANDLER;
    SetLocalNumNick(sptr);
    send_reply(sptr,
               RPL_WELCOME,
               feature_str(FEAT_NETWORK),
               feature_str(FEAT_PROVIDER) ? " via " : "",
               feature_str(FEAT_PROVIDER) ? feature_str(FEAT_PROVIDER) : "",
               cli_name(sptr));
    /*
     * This is a duplicate of the NOTICE but see below...
     */
    send_reply(sptr, RPL_YOURHOST, cli_name(&me), version);
    send_reply(sptr, RPL_CREATED, creation);
    send_reply(sptr, RPL_MYINFO, cli_name(&me), version, infousermodes,
               infochanmodes, infochanmodeswithparams);
    send_supported(sptr);
    m_lusers(sptr, sptr, 1, parv);
    update_load();
    motd_signon(sptr);
    if (cli_snomask(sptr) & SNO_NOISY)
      set_snomask(sptr, cli_snomask(sptr) & SNO_NOISY, SNO_ADD);
    if (feature_bool(FEAT_CONNEXIT_NOTICES))
      sendto_opmask_butone(0, SNO_CONNEXIT,
                           "Client connecting: %s (%s@%s) [%s] {%s} [%s] <%s%s>",
                           cli_name(sptr), user->username, user->host,
                           cli_sock_ip(sptr), get_client_class(sptr),
                           cli_info(sptr), NumNick(cptr) /* two %s's */);

    IPcheck_connect_succeeded(sptr);
    /*
     * Set user's initial modes
     */
    tmpstr = (char*)client_get_default_umode(sptr);
    if (tmpstr) {
      char *umodev[] = { NULL, NULL, NULL, NULL };
      umodev[2] = tmpstr;
      set_user_mode(cptr, sptr, 1, umodev, ALLOWMODES_ANY);
    }

  }
  else {
    struct Client *acptr = user->server;

    if (cli_from(acptr) != cli_from(sptr))
    {
      sendcmdto_one(&me, CMD_KILL, cptr, "%C :%s (%s != %s[%s])",
                    sptr, cli_name(&me), cli_name(user->server), cli_name(cli_from(acptr)),
                    cli_sockhost(cli_from(acptr)));
      SetFlag(sptr, FLAG_KILLED);
      return exit_client(cptr, sptr, &me, "NICK server wrong direction");
    }
    else if (HasFlag(acptr, FLAG_TS8))
      SetFlag(sptr, FLAG_TS8);

    /*
     * Check to see if this user is being propagated
     * as part of a net.burst, or is using protocol 9.
     * FIXME: This can be sped up - its stupid to check it for
     * every NICK message in a burst again  --Run.
     */
    for (; acptr != &me; acptr = cli_serv(acptr)->up)
    {
      if (IsBurst(acptr) || Protocol(acptr) < 10)
        break;
    }
    if (!IPcheck_remote_connect(sptr, (acptr != &me)))
    {
      /*
       * We ran out of bits to count this
       */
      sendcmdto_one(&me, CMD_KILL, sptr, "%C :%s (Too many connections from your host -- Ghost)",
                    sptr, cli_name(&me));
      return exit_client(cptr, sptr, &me,"Too many connections from your host -- throttled");
    }

    if(MyConnect(sptr) && feature_bool(FEAT_SETHOST_AUTO)) {
      if (conf_check_slines(sptr)) {
        send_reply(sptr, RPL_USINGSLINE);
        SetSetHost(sptr);
      }
    }

    SetUser(sptr);
  }

  /* If they get both +x and an account during registration, hide
   * their hostmask here.  Calling hide_hostmask() from IAuth's
   * account assignment causes a numeric reply during registration.
   */
  if (HasHiddenHost(sptr))
    hide_hostmask(sptr, FLAG_HIDDENHOST);

  tmpstr = umode_str(sptr, 0);
  int ipv6andopername[] = {FLAG_IPV6,FLAG_OPERNAME};

  /* Do not send oper name and send full IP address to IPv6-grokking servers. */
  sendcmdto_flag_serv_butone(user->server, CMD_NICK, cptr,
                             FLAG_IPV6, FLAG_OPERNAME,
                             "%s %d %Tu %s %s %s%s%s%s %s%s :%s",
                             cli_name(sptr), cli_hopcount(sptr) + 1,
                             cli_lastnick(sptr),
                             user->realusername, user->realhost,
                             *tmpstr ? "+" : "", tmpstr, *tmpstr ? " " : "",
                             iptobase64(ip_base64, &cli_ip(sptr), sizeof(ip_base64), 1),
                             NumNick(sptr), cli_info(sptr));
  /* Do not send oper name and send fake IPv6 addresses to pre-IPv6 servers. */
  sendcmdto_flagarray_serv_butone(user->server, CMD_NICK, cptr,
                             NULL, 0, ipv6andopername, 2,
                             "%s %d %Tu %s %s %s%s%s%s %s%s :%s",
                             cli_name(sptr), cli_hopcount(sptr) + 1,
                             cli_lastnick(sptr),
                             user->realusername, user->realhost,
                             *tmpstr ? "+" : "", tmpstr, *tmpstr ? " " : "",
                             iptobase64(ip_base64, &cli_ip(sptr), sizeof(ip_base64), 0),
                             NumNick(sptr), cli_info(sptr));

  tmpstr = umode_str(sptr, 1);
  /* Send oper name and full IP address to IPv6-grokking servers. */
  sendcmdto_flagarray_serv_butone(user->server, CMD_NICK, cptr,
                             ipv6andopername, 2, NULL, 0,
                             "%s %d %Tu %s %s %s%s%s%s %s%s :%s",
                             cli_name(sptr), cli_hopcount(sptr) + 1,
                             cli_lastnick(sptr),
                             user->realusername, user->realhost,
                             *tmpstr ? "+" : "", tmpstr, *tmpstr ? " " : "",
                             iptobase64(ip_base64, &cli_ip(sptr), sizeof(ip_base64), 1),
                             NumNick(sptr), cli_info(sptr));
  /* Send oper name and fake IPv6 addresses to pre-IPv6 servers. */
  sendcmdto_flag_serv_butone(user->server, CMD_NICK, cptr,
                             FLAG_OPERNAME, FLAG_IPV6,
                             "%s %d %Tu %s %s %s%s%s%s %s%s :%s",
                             cli_name(sptr), cli_hopcount(sptr) + 1,
                             cli_lastnick(sptr),
                             user->realusername, user->realhost,
                             *tmpstr ? "+" : "", tmpstr, *tmpstr ? " " : "",
                             iptobase64(ip_base64, &cli_ip(sptr), sizeof(ip_base64), 0),
                             NumNick(sptr), cli_info(sptr));

  /* Send user mode to client */
  if (MyUser(sptr))
  {
    static struct Flags flags; /* automatically initialized to zeros */
    /* To avoid sending +r to the client due to auth-on-connect, set
     * the "old" FLAG_ACCOUNT bit to match the client's value.
     */
    if (IsAccount(cptr))
      FlagSet(&flags, FLAG_ACCOUNT);
    else
      FlagClr(&flags, FLAG_ACCOUNT);
    send_umode(cptr, sptr, &flags, ALL_UMODES, 0);
    if ((cli_snomask(sptr) != SNO_DEFAULT) && HasFlag(sptr, FLAG_SERVNOTICE))
      send_reply(sptr, RPL_SNOMASK, cli_snomask(sptr), cli_snomask(sptr));
  }
  return 0;
}

/** List of user mode characters. */
static const struct UserMode {
  unsigned int flag; /**< User mode constant. */
  char         c;    /**< Character corresponding to the mode. */
} userModeList[] = {
  { FLAG_OPER,        'o' },
  { FLAG_LOCOP,       'O' },
  { FLAG_INVISIBLE,   'i' },
  { FLAG_WALLOP,      'w' },
  { FLAG_SERVNOTICE,  's' },
  { FLAG_DEAF,        'd' },
  { FLAG_CHSERV,      'k' },
  { FLAG_DEBUG,       'g' },
  { FLAG_ACCOUNT,     'r' },
  { FLAG_HIDDENHOST,  'x' },
  { FLAG_ACCOUNTONLY, 'R' },
  { FLAG_XTRAOP,      'X' },
  { FLAG_NOCHAN,      'n' },
  { FLAG_NOIDLE,      'I' },
  { FLAG_SETHOST,     'h' },
  { FLAG_PARANOID,    'P' }
};

/** Length of #userModeList. */
#define USERMODELIST_SIZE sizeof(userModeList) / sizeof(struct UserMode)

/*
 * XXX - find a way to get rid of this
 */
/** Nasty global buffer used for communications with umode_str() and others. */
static char umodeBuf[BUFSIZE];

/** Try to set a user's nickname.
 * If \a sptr is a server, the client is being introduced for the first time.
 * @param[in] cptr Client to set nickname.
 * @param[in] sptr Client sending the NICK.
 * @param[in] nick New nickname.
 * @param[in] parc Number of arguments to NICK.
 * @param[in] parv Argument list to NICK.
 * @return CPTR_KILLED if \a cptr was killed, else 0.
 */
int set_nick_name(struct Client* cptr, struct Client* sptr,
                  const char* nick, int parc, char* parv[])
{
  if (IsServer(sptr)) {
    /*
     * A server introducing a new client, change source
     */
    struct Client* new_client = make_client(cptr, STAT_UNKNOWN);
    assert(0 != new_client);

    cli_hopcount(new_client) = atoi(parv[2]);
    cli_lastnick(new_client) = atoi(parv[3]);

    client_set_privs(new_client, NULL); /* set privs on user */
    /*
     * Set new nick name.
     */
    strcpy(cli_name(new_client), nick);
    cli_user(new_client) = make_user(new_client);
    cli_user(new_client)->server = sptr;
    SetRemoteNumNick(new_client, parv[parc - 2]);
    /*
     * IP# of remote client
     */
    base64toip(parv[parc - 3], &cli_ip(new_client));

    add_client_to_list(new_client);
    hAddClient(new_client);

    cli_serv(sptr)->ghost = 0;        /* :server NICK means end of net.burst */
    ircd_strncpy(cli_username(new_client), parv[4], USERLEN);
    ircd_strncpy(cli_user(new_client)->username, parv[4], USERLEN);
    ircd_strncpy(cli_user(new_client)->realusername, parv[4], USERLEN);
    ircd_strncpy(cli_user(new_client)->host, parv[5], HOSTLEN);
    ircd_strncpy(cli_user(new_client)->realhost, parv[5], HOSTLEN);
    ircd_strncpy(cli_info(new_client), parv[parc - 1], REALLEN);

    Count_newremoteclient(UserStats, sptr);

    if (parc > 7 && *parv[6] == '+') {
      /* (parc-4) -3 for the ip, numeric nick, realname */
      set_user_mode(cptr, new_client, parc-7, parv+4, ALLOWMODES_ANY);
    }

    return register_user(cptr, new_client);
  }
  else if ((cli_name(sptr))[0]) {
    /*
     * Client changing its nick
     *
     * If the client belongs to me, then check to see
     * if client is on any channels where it is currently
     * banned.  If so, do not allow the nick change to occur.
     */
    if (MyUser(sptr)) {
      const char* channel_name;
      struct Membership *member;
      if ((channel_name = find_no_nickchange_channel(sptr)) && !IsXtraOp(sptr)) {
        return send_reply(cptr, ERR_BANNICKCHANGE, channel_name);
      }
      /*
       * Refuse nick change if the last nick change was less
       * then 30 seconds ago. This is intended to get rid of
       * clone bots doing NICK FLOOD. -SeKs
       * If someone didn't change their nick for more then 60 seconds
       * however, allow to do two nick changes immediately after another
       * before limiting the nick flood. -Run
       */
      if (CurrentTime < cli_nextnick(cptr))
      {
        cli_nextnick(cptr) += 2;
        send_reply(cptr, ERR_NICKTOOFAST, parv[1],
                   cli_nextnick(cptr) - CurrentTime);
        /* Send error message */
        sendcmdto_one(cptr, CMD_NICK, cptr, "%s", cli_name(cptr));
        /* bounce NICK to user */
        return 0;                /* ignore nick change! */
      }
      else {
        /* Limit total to 1 change per NICK_DELAY seconds: */
        cli_nextnick(cptr) += NICK_DELAY;
        /* However allow _maximal_ 1 extra consecutive nick change: */
        if (cli_nextnick(cptr) < CurrentTime)
          cli_nextnick(cptr) = CurrentTime;
      }
      /* Invalidate all bans against the user so we check them again */
      for (member = (cli_user(cptr))->channel; member;
	   member = member->next_channel)
	ClearBanValid(member);
    }
    /*
     * Also set 'lastnick' to current time, if changed.
     */
    if (0 != ircd_strcmp(parv[0], nick))
      cli_lastnick(sptr) = (sptr == cptr) ? TStime() : atoi(parv[2]);

    /*
     * Client just changing his/her nick. If he/she is
     * on a channel, send note of change to all clients
     * on that channel. Propagate notice to other servers.
     */
    if (IsUser(sptr)) {
      sendcmdto_common_channels_butone(sptr, CMD_NICK, NULL, ":%s", nick);
      add_history(sptr, 1);
      sendcmdto_serv_butone(sptr, CMD_NICK, cptr, "%s %Tu", nick,
                            cli_lastnick(sptr));
    }
    else
      sendcmdto_one(sptr, CMD_NICK, sptr, ":%s", nick);

    if ((cli_name(sptr))[0])
      hRemClient(sptr);
    strcpy(cli_name(sptr), nick);
    hAddClient(sptr);
  }
  else {
    /* Local client setting NICK the first time */
    strcpy(cli_name(sptr), nick);
    hAddClient(sptr);
    return auth_set_nick(cli_auth(sptr), nick);
  }
  return 0;
}

/** Calculate the hash value for a target.
 * @param[in] target Pointer to target, cast to unsigned int.
 * @return Hash value constructed from the pointer.
 */
static unsigned char hash_target(unsigned int target)
{
  return (unsigned char) (target >> 16) ^ (target >> 8);
}

/** Records \a target as a recent target for \a sptr.
 * @param[in] sptr User who has sent to a new target.
 * @param[in] target Target to add.
 */
void
add_target(struct Client *sptr, void *target)
{
  /* Ok, this shouldn't work esp on alpha
  */
  unsigned char  hash = hash_target((unsigned long) target);
  unsigned char* targets;
  int            i;
  assert(0 != sptr);
  assert(cli_local(sptr));

  targets = cli_targets(sptr);

  /* 
   * Already in table?
   */
  for (i = 0; i < MAXTARGETS; ++i) {
    if (targets[i] == hash)
      return;
  }
  /*
   * New target
   */
  memmove(&targets[RESERVEDTARGETS + 1],
          &targets[RESERVEDTARGETS], MAXTARGETS - RESERVEDTARGETS - 1);
  targets[RESERVEDTARGETS] = hash;
}

/** Check whether \a sptr can send to or join \a target yet.
 * @param[in] sptr User trying to join a channel or send a message.
 * @param[in] target Target of the join or message.
 * @param[in] name Name of the target.
 * @param[in] created If non-zero, trying to join a new channel.
 * @return Non-zero if too many target changes; zero if okay to send.
 */
int check_target_limit(struct Client *sptr, void *target, const char *name,
    int created)
{
  unsigned char hash = hash_target((unsigned long) target);
  int            i;
  unsigned char* targets;

  assert(0 != sptr);
  assert(cli_local(sptr));
  targets = cli_targets(sptr);

  /* If user is invited to channel, give him/her a free target */
  if (IsChannelName(name) && IsInvited(sptr, target))
    return 0;

  /* opers always have a free target */
  if (IsAnOper(sptr))
    return 0;

  /*
   * Same target as last time?
   */
  if (targets[0] == hash)
    return 0;
  for (i = 1; i < MAXTARGETS; ++i) {
    if (targets[i] == hash) {
      memmove(&targets[1], &targets[0], i);
      targets[0] = hash;
      return 0;
    }
  }
  /*
   * New target
   */
  if (!created) {
    if (CurrentTime < cli_nexttarget(sptr)) {
      if (cli_nexttarget(sptr) - CurrentTime < TARGET_DELAY + 8) {
        /*
         * No server flooding
         */
        cli_nexttarget(sptr) += 2;
        send_reply(sptr, ERR_TARGETTOOFAST, name,
                   cli_nexttarget(sptr) - CurrentTime);
      }
      return 1;
    }
    else {
      cli_nexttarget(sptr) += TARGET_DELAY;
      if (cli_nexttarget(sptr) < CurrentTime - (TARGET_DELAY * (MAXTARGETS - 1)))
        cli_nexttarget(sptr) = CurrentTime - (TARGET_DELAY * (MAXTARGETS - 1));
    }
  }
  memmove(&targets[1], &targets[0], MAXTARGETS - 1);
  targets[0] = hash;
  return 0;
}

/** Allows a channel operator to avoid target change checks when
 * sending messages to users on their channel.
 * @param[in] source User sending the message.
 * @param[in] nick Destination of the message.
 * @param[in] channel Name of channel being sent to.
 * @param[in] text Message to send.
 * @param[in] is_notice If non-zero, use CNOTICE instead of CPRIVMSG.
 */
/* Added 971023 by Run. */
int whisper(struct Client* source, const char* nick, const char* channel,
            const char* text, int is_notice)
{
  struct Client*     dest;
  struct Channel*    chptr;
  struct Membership* membership;

  assert(0 != source);
  assert(0 != nick);
  assert(0 != channel);
  assert(MyUser(source));

  if (!(dest = FindUser(nick))) {
    return send_reply(source, ERR_NOSUCHNICK, nick);
  }
  if (!(chptr = FindChannel(channel))) {
    return send_reply(source, ERR_NOSUCHCHANNEL, channel);
  }
  /*
   * compare both users channel lists, instead of the channels user list
   * since the link is the same, this should be a little faster for channels
   * with a lot of users
   */
  for (membership = cli_user(source)->channel; membership; membership = membership->next_channel) {
    if (chptr == membership->channel)
      break;
  }
  if (0 == membership) {
    return send_reply(source, ERR_NOTONCHANNEL, chptr->chname);
  }
  if (!IsVoicedOrOpped(membership)) {
    return send_reply(source, ERR_VOICENEEDED, chptr->chname);
  }
  /*
   * lookup channel in destination
   */
  assert(0 != cli_user(dest));
  for (membership = cli_user(dest)->channel; membership; membership = membership->next_channel) {
    if (chptr == membership->channel)
      break;
  }
  if (0 == membership || IsZombie(membership)) {
    return send_reply(source, ERR_USERNOTINCHANNEL, cli_name(dest), chptr->chname);
  }
  if (is_silenced(source, dest))
    return 0;

  if (IsAccountOnly(dest) && !IsAccount(source) && !IsOper(source)) {
    if(!is_notice)
      send_reply(source, ERR_ACCOUNTONLY, cli_name(source), feature_str(FEAT_URLREG));
    return 0;
  }
          
  if (is_notice)
    sendcmdto_one(source, CMD_NOTICE, dest, "%C :%s", dest, text);
<<<<<<< HEAD
  else {
=======
  else
  {
>>>>>>> 3f2dd8d8
    if (cli_user(dest)->away)
      send_reply(source, RPL_AWAY, cli_name(dest), cli_user(dest)->away);
    sendcmdto_one(source, CMD_PRIVATE, dest, "%C :%s", dest, text);
  }
  return 0;
}


/** Send a user mode change for \a cptr to neighboring servers.
 * @param[in] cptr User whose mode is changing.
 * @param[in] sptr Client who sent us the mode change message.
 * @param[in] old Prior set of user flags.
 * @param[in] prop If non-zero, also include FLAG_OPER.
 */
void send_umode_out(struct Client *cptr, struct Client *sptr,
                    struct Flags *old, int prop)
{
  int i;
  struct Client *acptr;

  send_umode(NULL, sptr, old, prop ? SEND_UMODES : SEND_UMODES_BUT_OPER, 0);

  for (i = HighestFd; i >= 0; i--)
  {
    if ((acptr = LocalClientArray[i]) && IsServer(acptr) &&
        (acptr != cptr) && (acptr != sptr) && !IsSendOperName(acptr) && *umodeBuf)
        sendcmdto_one(sptr, CMD_MODE, acptr, "%s %s", cli_name(sptr), umodeBuf);
  }

  send_umode(NULL, sptr, old, prop ? SEND_UMODES : SEND_UMODES_BUT_OPER, 1);

  for (i = HighestFd; i >= 0; i--)
  {
    if ((acptr = LocalClientArray[i]) && IsServer(acptr) &&
        (acptr != cptr) && (acptr != sptr) && IsSendOperName(acptr) && *umodeBuf)
        sendcmdto_one(sptr, CMD_MODE, acptr, "%s %s", cli_name(sptr), umodeBuf);
  }

  if (cptr && MyUser(cptr))
    send_umode(cptr, sptr, old, ALL_UMODES, 0);
}


/** Call \a fmt for each Client named in \a names.
 * @param[in] sptr Client requesting information.
 * @param[in] names Space-delimited list of nicknames.
 * @param[in] rpl Base reply string for messages.
 * @param[in] fmt Formatting callback function.
 */
void send_user_info(struct Client* sptr, char* names, int rpl, InfoFormatter fmt)
{
  char*          name;
  char*          p = 0;
  int            arg_count = 0;
  int            users_found = 0;
  struct Client* acptr;
  struct MsgBuf* mb;

  assert(0 != sptr);
  assert(0 != names);
  assert(0 != fmt);

  mb = msgq_make(sptr, rpl_str(rpl), cli_name(&me), cli_name(sptr));

  for (name = ircd_strtok(&p, names, " "); name; name = ircd_strtok(&p, 0, " ")) {
    if ((acptr = FindUser(name))) {
      if (users_found++)
	msgq_append(0, mb, " ");
      (*fmt)(acptr, sptr, mb);
    }
    if (5 == ++arg_count)
      break;
  }
  send_buffer(sptr, mb, 0);
  msgq_clean(mb);
}

/** Set \a flag on \a cptr and possibly hide the client's hostmask.
 * @param[in,out] cptr User who is getting a new flag.
 * @param[in] flag Some flag that affects host-hiding (FLAG_HIDDENHOST, FLAG_ACCOUNT).
 * @return Zero.
 */
int
hide_hostmask(struct Client *cptr, unsigned int flag)
{
  struct Membership *chan;

  switch (flag) {
  case FLAG_HIDDENHOST:
    /* Local users cannot set +x unless FEAT_HOST_HIDING is true. */
    if (MyConnect(cptr) && !feature_bool(FEAT_HOST_HIDING))
      return 0;
    break;
  case FLAG_ACCOUNT:
    /* Invalidate all bans against the user so we check them again */
    for (chan = (cli_user(cptr))->channel; chan;
         chan = chan->next_channel)
      ClearBanValid(chan);
    break;
  default:
    return 0;
  }

  SetFlag(cptr, flag);
  if (!HasFlag(cptr, FLAG_HIDDENHOST) || !HasFlag(cptr, FLAG_ACCOUNT) || HasSetHost(cptr))
    return 0;

  sendcmdto_common_channels_butone(cptr, CMD_QUIT, cptr, ":Registered");
  ircd_snprintf(0, cli_user(cptr)->host, HOSTLEN, "%s.%s",
                cli_user(cptr)->account, feature_str(FEAT_HIDDEN_HOST));

  /* ok, the client is now fully hidden, so let them know -- hikari */
  if (MyConnect(cptr))
   send_reply(cptr, RPL_HOSTHIDDEN, cli_user(cptr)->host);

  /*
   * Go through all channels the client was on, rejoin him
   * and set the modes, if any
   */
  for (chan = cli_user(cptr)->channel; chan; chan = chan->next_channel)
  {
    if (IsZombie(chan))
      continue;
    /* Send a JOIN unless the user's join has been delayed. */
    if (!IsDelayedJoin(chan))
      sendcmdto_channel_butserv_butone(cptr, CMD_JOIN, chan->channel, cptr, 0,
                                         "%H", chan->channel);
    if (IsChanOp(chan) && HasVoice(chan))
      sendcmdto_channel_butserv_butone(&his, CMD_MODE, chan->channel, cptr, 0,
                                       "%H +ov %C %C", chan->channel, cptr,
                                       cptr);
    else if (IsChanOp(chan) || HasVoice(chan))
      sendcmdto_channel_butserv_butone(&his, CMD_MODE, chan->channel, cptr, 0,
        "%H +%c %C", chan->channel, IsChanOp(chan) ? 'o' : 'v', cptr);
  }
  return 0;
}

/*
 * set_hostmask() - derived from hide_hostmask()
 *
 */
int set_hostmask(struct Client *cptr, char *hostmask, char *password)
{
  int restore = 0;
  int freeform = 0;
  char *host, *new_vhost, *vhost_pass;
  char hiddenhost[USERLEN + HOSTLEN + 2];
  struct Membership *chan;

  Debug((DEBUG_INFO, "set_hostmask() %C, %s, %s", cptr, hostmask, password));

  /* sethost enabled? */
  if (MyConnect(cptr) && !feature_bool(FEAT_SETHOST)) {
    send_reply(cptr, ERR_DISABLED, "SETHOST");
    return 0;
  }

  /* sethost enabled for users? */
  if (MyConnect(cptr) && !IsAnOper(cptr) && !feature_bool(FEAT_SETHOST_USER)) {
    send_reply(cptr, ERR_NOPRIVILEGES);
    return 0;
  }
 
  /* MODE_DEL: restore original hostmask */
  if (EmptyString(hostmask)) {
    /* is already sethost'ed? */
    if (IsSetHost(cptr)) {
      restore = 1;
      sendcmdto_common_channels_butone(cptr, CMD_QUIT, cptr, ":Host change");
      /* If they are +rx, we need to return to their +x host, not their "real" host */
      if (HasHiddenHost(cptr))
        ircd_snprintf(0, cli_user(cptr)->host, HOSTLEN, "%s.%s",
          cli_user(cptr)->account, feature_str(FEAT_HIDDEN_HOST));
      else
        strncpy(cli_user(cptr)->host, cli_user(cptr)->realhost, HOSTLEN);
      strncpy(cli_user(cptr)->username, cli_user(cptr)->realusername, USERLEN);
      /* log it */
      if (MyConnect(cptr))
        log_write(LS_SETHOST, L_INFO, LOG_NOSNOTICE,
            "SETHOST (%s@%s) by (%#R): restoring real hostmask",
            cli_user(cptr)->username, cli_user(cptr)->host, cptr);
    } else
      return 0;
  /* MODE_ADD: set a new hostmask */
  } else {
    /* chop up ident and host.cc */
    if ((host = strrchr(hostmask, '@'))) { /* oper can specifiy ident@host.cc */
      *host++ = '\0';
      if ( MyConnect(cptr) && (0 == strcmp(host, cli_user(cptr)->host)) && (0 == strcmp(hostmask, cli_user(cptr)->username))) {
        ircd_snprintf(0, hiddenhost, HOSTLEN + USERLEN + 2, "%s@%s",
            cli_user(cptr)->username, cli_user(cptr)->host);
        send_reply(cptr, RPL_HOSTHIDDEN, hiddenhost);
        return 0;
      }
    } else { /* user can only specifiy host.cc [password] */
      host = hostmask;
      if ( MyConnect(cptr) && (0 == strcmp(host, cli_user(cptr)->host))) {
        ircd_snprintf(0, hiddenhost, HOSTLEN + USERLEN + 2, "%s@%s",
            cli_user(cptr)->username, cli_user(cptr)->host);
        send_reply(cptr, RPL_HOSTHIDDEN, hiddenhost);
        return 0;
      }
    }
    /*
     * Oper sethost
     */
    if (MyConnect(cptr)) {
      if (IsAnOper(cptr)) {
        if ((new_vhost = IsVhost(host, 1)) == NULL) {
          if (!HasPriv(cptr, PRIV_FREEFORM)) {
            send_reply(cptr, ERR_HOSTUNAVAIL, hostmask);
            log_write(LS_SETHOST, L_INFO, LOG_NOSNOTICE,
                "SETHOST (%s@%s) by (%#R): no such s-line",
                (host != hostmask) ? hostmask : cli_user(cptr)->username, host, cptr);
            return 0;
          } else /* freeform active, log and go */
            freeform = 1;
        }
        sendcmdto_common_channels_butone(cptr, CMD_QUIT, cptr, ":Host change");
        /* set the new ident and host */
        if (host != hostmask) /* oper only specified host.cc */
          strncpy(cli_user(cptr)->username, hostmask, USERLEN);
        strncpy(cli_user(cptr)->host, host, HOSTLEN);
        /* log it */
        log_write(LS_SETHOST, (freeform) ? L_NOTICE : L_INFO,
            (freeform) ? 0 : LOG_NOSNOTICE, "SETHOST (%s@%s) by (%#R)%s",
            cli_user(cptr)->username, cli_user(cptr)->host, cptr,
            (freeform) ? ": using freeform" : "");
      /*
       * plain user sethost, handled here
       */
      } else {
        /* empty password? */
        if (EmptyString(password)) {
          send_reply(cptr, ERR_NEEDMOREPARAMS, "MODE");
          return 0;
        }
        /* no such s-line */
        if ((new_vhost = IsVhost(host, 0)) == NULL) {
          send_reply(cptr, ERR_HOSTUNAVAIL, hostmask);
          log_write(LS_SETHOST, L_INFO, LOG_NOSNOTICE, "SETHOST (%s@%s %s) by (%#R): no such s-line",
              cli_user(cptr)->username, host, password, cptr);
          return 0;
        }
        /* no password */
        if ((vhost_pass = IsVhostPass(new_vhost)) == NULL) {
          send_reply(cptr, ERR_PASSWDMISMATCH);
          log_write(LS_SETHOST, L_INFO, 0, "SETHOST (%s@%s %s) by (%#R): trying to use an oper s-line",
              cli_user(cptr)->username, host, password, cptr);
          return 0;
        }
        /* incorrect password */
        if (strCasediff(vhost_pass, password)) {
          send_reply(cptr, ERR_PASSWDMISMATCH);
          log_write(LS_SETHOST, L_NOTICE, 0, "SETHOST (%s@%s %s) by (%#R): incorrect password",
              cli_user(cptr)->username, host, password, cptr);
          return 0;
        }
        sendcmdto_common_channels_butone(cptr, CMD_QUIT, cptr, ":Host change");
        /* set the new host */
        strncpy(cli_user(cptr)->host, new_vhost, HOSTLEN);
        /* log it */
        log_write(LS_SETHOST, L_INFO, LOG_NOSNOTICE, "SETHOST (%s@%s) by (%#R)",
            cli_user(cptr)->username, cli_user(cptr)->host, cptr);
      }
    } else { /* remote user */
        sendcmdto_common_channels_butone(cptr, CMD_QUIT, cptr, ":Host change");
        if (host != hostmask) /* oper only specified host.cc */
          strncpy(cli_user(cptr)->username, hostmask, USERLEN);
        strncpy(cli_user(cptr)->host, host, HOSTLEN);
    }
  }

  if (restore)
    ClearSetHost(cptr);
  else
    SetSetHost(cptr);

  if (MyConnect(cptr)) {
    ircd_snprintf(0, hiddenhost, HOSTLEN + USERLEN + 2, "%s@%s",
      cli_user(cptr)->username, cli_user(cptr)->host);
    send_reply(cptr, RPL_HOSTHIDDEN, hiddenhost);
  }

#if 0
  /* Code copied from hide_hostmask().  This is the old (pre-delayedjoin) 
   * version.  Switch this in if you're not using the delayed join patch. */
  /*
   * Go through all channels the client was on, rejoin him
   * and set the modes, if any
   */
  for (chan = cli_user(cptr)->channel; chan; chan = chan->next_channel) {
    if (IsZombie(chan))
      continue;
    sendcmdto_channel_butserv_butone(cptr, CMD_JOIN, chan->channel, cptr,
      "%H", chan->channel);
    if (IsChanOp(chan) && HasVoice(chan)) {
      sendcmdto_channel_butserv_butone(&me, CMD_MODE, chan->channel, cptr,
        "%H +ov %C %C", chan->channel, cptr, cptr);
    } else if (IsChanOp(chan) || HasVoice(chan)) {
      sendcmdto_channel_butserv_butone(&me, CMD_MODE, chan->channel, cptr,
        "%H +%c %C", chan->channel, IsChanOp(chan) ? 'o' : 'v', cptr);
    }
  }
#endif

  /*
   * Go through all channels the client was on, rejoin him
   * and set the modes, if any
   */
  for (chan = cli_user(cptr)->channel; chan; chan = chan->next_channel) {
    if (IsZombie(chan))
      continue;
    /* If this channel has delayed joins and the user has no modes, just set
     * the delayed join flag rather than showing the join, even if the user
     * was visible before */
    if (!IsChanOp(chan) && !HasVoice(chan)
        && (chan->channel->mode.mode & MODE_DELJOINS)) {
      SetDelayedJoin(chan);
    } else {
      sendcmdto_channel_butserv_butone(cptr, CMD_JOIN, chan->channel, cptr, 0,
        "%H", chan->channel);
    }
    if (IsChanOp(chan) && HasVoice(chan)) {
      sendcmdto_channel_butserv_butone(&his, CMD_MODE, chan->channel, cptr, 0,
        "%H +ov %C %C", chan->channel, cptr, cptr);
    } else if (IsChanOp(chan) || HasVoice(chan)) {
      sendcmdto_channel_butserv_butone(&his, CMD_MODE, chan->channel, cptr, 0,
        "%H +%c %C", chan->channel, IsChanOp(chan) ? 'o' : 'v', cptr);
    }
  }
  return 1;
}

/** Set a user's mode.  This function checks that \a cptr is trying to
 * set his own mode, prevents local users from setting inappropriate
 * modes through this function, and applies any other side effects of
 * a successful mode change.
 *
 * @param[in,out] cptr User setting someone's mode.
 * @param[in] sptr Client who sent the mode change message.
 * @param[in] parc Number of parameters in \a parv.
 * @param[in] parv Parameters to MODE.
 * @param[in] allow_modes ALLOWMODES_ANY for any mode, ALLOWMODES_DEFAULT for 
 *                        only permitting legitimate default user modes.
 * @return Zero.
 */
int set_user_mode(struct Client *cptr, struct Client *sptr, int parc, 
		char *parv[], int allow_modes)
{
  char** p;
  char*  m;
  int what;
  int i;
  struct Flags setflags;
  unsigned int tmpmask = 0;
  int snomask_given = 0;
  char buf[BUFSIZE];
  char *hostmask, *password;
  int prop = 0;
  int do_host_hiding = 0;
  int do_set_host = 0;
  size_t opernamelen;
  char *opername = 0;
  char* account = NULL;

  hostmask = password = NULL;
  what = MODE_ADD;

  if (parc < 3)
  {
    m = buf;
    *m++ = '+';
    for (i = 0; i < USERMODELIST_SIZE; i++)
    {
      if (HasFlag(sptr, userModeList[i].flag) &&
          ((userModeList[i].flag != FLAG_ACCOUNT) &&
          (userModeList[i].flag != FLAG_SETHOST)))
        *m++ = userModeList[i].c;
    }
    *m = '\0';
    send_reply(sptr, RPL_UMODEIS, buf);
    if (HasFlag(sptr, FLAG_SERVNOTICE) && MyConnect(sptr)
        && cli_snomask(sptr) !=
        (unsigned int)(IsOper(sptr) ? SNO_OPERDEFAULT : SNO_DEFAULT))
      send_reply(sptr, RPL_SNOMASK, cli_snomask(sptr), cli_snomask(sptr));
    return 0;
  }

  /*
   * find flags already set for user
   * why not just copy them?
   */
  setflags = cli_flags(sptr);

  if (MyConnect(sptr))
    tmpmask = cli_snomask(sptr);

  /*
   * parse mode change string(s)
   */
  for (p = &parv[2]; *p && p<&parv[parc]; p++) {       /* p is changed in loop too */
    for (m = *p; *m; m++) {
      switch (*m) {
      case '+':
        what = MODE_ADD;
        break;
      case '-':
        what = MODE_DEL;
        break;
      case 's':
        if (*(p + 1) && is_snomask(*(p + 1))) {
          snomask_given = 1;
          tmpmask = umode_make_snomask(tmpmask, *++p, what);
          tmpmask &= (IsAnOper(sptr) ? SNO_ALL : SNO_USER);
        }
        else
          tmpmask = (what == MODE_ADD) ?
              (IsAnOper(sptr) ? SNO_OPERDEFAULT : SNO_DEFAULT) : 0;
        if (tmpmask)
	  SetServNotice(sptr);
        else
	  ClearServNotice(sptr);
        break;
      case 'w':
        if (what == MODE_ADD)
          SetWallops(sptr);
        else
          ClearWallops(sptr);
        break;
      case 'o':
        if (what == MODE_ADD) {
          SetOper(sptr);
          if (IsServer(cptr) && IsSendOperName(cptr)) {
            if (*(p + 1)) {
              opername = *++p;
              if (cli_user(sptr)->opername)
                MyFree(cli_user(sptr)->opername);
              if ((opername[0] == NOOPERNAMECHARACTER) && (opername[1] == '\0')) {
                cli_user(sptr)->opername = NULL;
              } else {
                opernamelen = strlen(opername);
                if (opernamelen > ACCOUNTLEN) {
                  protocol_violation(cptr, "Received opername (%s) longer than %d for %s; ignoring.", opername, ACCOUNTLEN, cli_name(sptr));
                  cli_user(sptr)->opername = NULL;
                } else {
                  cli_user(sptr)->opername = (char*) MyMalloc(opernamelen + 1);
                  assert(0 != cli_user(sptr)->opername);
                  ircd_strncpy(cli_user(sptr)->opername,opername,ACCOUNTLEN);
                }
              }
            }
          }
        } else {
          ClrFlag(sptr, FLAG_OPER);
          ClrFlag(sptr, FLAG_LOCOP);
          if (MyConnect(sptr))
          {
            tmpmask = cli_snomask(sptr) & ~SNO_OPER;
            cli_handler(sptr) = CLIENT_HANDLER;
          }
        }
        break;
      case 'O':
        if (what == MODE_ADD)
          SetLocOp(sptr);
        else
        { 
          ClrFlag(sptr, FLAG_OPER);
          ClrFlag(sptr, FLAG_LOCOP);
          if (MyConnect(sptr))
          {
            tmpmask = cli_snomask(sptr) & ~SNO_OPER;
            cli_handler(sptr) = CLIENT_HANDLER;
          }
        }
        break;
      case 'i':
        if (what == MODE_ADD)
          SetInvisible(sptr);
        else
          if (!feature_bool(FEAT_AUTOINVISIBLE) || IsOper(sptr)) /* Don't allow non-opers to -i if FEAT_AUTOINVISIBLE is set */
            ClearInvisible(sptr);
        break;
      case 'd':
        if (what == MODE_ADD)
          SetDeaf(sptr);
        else
          ClearDeaf(sptr);
        break;
      case 'k':
        if (what == MODE_ADD)
          SetChannelService(sptr);
        else
          ClearChannelService(sptr);
        break;
      case 'X':
        if (what == MODE_ADD)
          SetXtraOp(sptr);
        else
          ClearXtraOp(sptr);
        break;
      case 'n':
        if (what == MODE_ADD)
          SetNoChan(sptr);
        else
          ClearNoChan(sptr);
        break;
      case 'I':
        if (what == MODE_ADD)
          SetNoIdle(sptr);
        else
          ClearNoIdle(sptr);
        break;
      case 'g':
        if (what == MODE_ADD)
          SetDebug(sptr);
        else
          ClearDebug(sptr);
        break;
      case 'x':
        if (what == MODE_ADD)
          do_host_hiding = 1;
         break;
      case 'h':
         if (what == MODE_ADD) {
           if (*(p + 1) && is_hostmask(*(p + 1))) {
             do_set_host = 1;
             hostmask = *++p;
             /* DON'T step p onto the trailing NULL in the parameter array! - splidge */
             if (*(p+1))
               password = *++p;
             else
               password = NULL;
           } else {
             if (!*(p+1))
               send_reply(sptr, ERR_NEEDMOREPARAMS, "SETHOST");
             else {
               send_reply(sptr, ERR_BADHOSTMASK, *(p+1));
               p++; /* Swallow the arg anyway */
             }
           }
         } else { /* MODE_DEL */
           do_set_host = 1;
           hostmask = NULL;
           password = NULL;
         }
         break;
      case 'R':
        if (what == MODE_ADD)
          SetAccountOnly(sptr);
        else
          ClearAccountOnly(sptr);
        break;
      case 'P':
	if (what == MODE_ADD)
          SetParanoid(sptr);
        else
          ClearParanoid(sptr);
	break;
      case 'r':
	if (what == MODE_ADD) {
	  account = *(++p);
	  SetAccount(sptr);
	}
	/* There is no -r */
	break;
      default:
        send_reply(sptr, ERR_UMODEUNKNOWNFLAG, *m);
        break;
      }
    }
  }
  /*
   * Evaluate rules for new user mode
   * Stop users making themselves operators too easily:
   */
  if (!IsServer(cptr))
  {
    if (!FlagHas(&setflags, FLAG_OPER) && IsOper(sptr))
      ClearOper(sptr);
    if (!FlagHas(&setflags, FLAG_LOCOP) && IsLocOp(sptr))
      ClearLocOp(sptr);
    if (!FlagHas(&setflags, FLAG_ACCOUNT) && IsAccount(sptr))
      ClrFlag(sptr, FLAG_ACCOUNT);
    /*
     * new umode; servers can set it, local users cannot;
     * prevents users from /kick'ing or /mode -o'ing
     */
    if (!FlagHas(&setflags, FLAG_CHSERV) && !(IsOper(sptr) && HasPriv(sptr, PRIV_CHANSERV)))
      ClearChannelService(sptr);
    if (!FlagHas(&setflags, FLAG_XTRAOP) && !(IsOper(sptr) && HasPriv(sptr, PRIV_XTRA_OPER)))
      ClearXtraOp(sptr);
    if (!FlagHas(&setflags, FLAG_NOCHAN) && !(IsOper(sptr) || feature_bool(FEAT_USER_HIDECHANS)))
      ClearNoChan(sptr);
    if (!FlagHas(&setflags, FLAG_NOIDLE) && !((IsOper(sptr) && HasPriv(sptr, PRIV_NOIDLE)) || feature_bool(FEAT_USER_HIDEIDLETIME)))
      ClearNoIdle(sptr);
    if (!FlagHas(&setflags, FLAG_PARANOID) && !(IsOper(sptr) && HasPriv(sptr, PRIV_PARANOID)))
      ClearParanoid(sptr);

    /*
     * only send wallops to opers
     */
    if (feature_bool(FEAT_WALLOPS_OPER_ONLY) && !IsAnOper(sptr) &&
	!FlagHas(&setflags, FLAG_WALLOP))
      ClearWallops(sptr);
    if (feature_bool(FEAT_HIS_SNOTICES_OPER_ONLY) && MyConnect(sptr) &&
        !IsAnOper(sptr) && !FlagHas(&setflags, FLAG_SERVNOTICE))
    {
      ClearServNotice(sptr);
      set_snomask(sptr, 0, SNO_SET);
    }
    if (feature_bool(FEAT_HIS_DEBUG_OPER_ONLY) &&
        !IsAnOper(sptr) && !FlagHas(&setflags, FLAG_DEBUG))
      ClearDebug(sptr);
  }
  if (MyConnect(sptr))
  {
    if ((FlagHas(&setflags, FLAG_OPER) || FlagHas(&setflags, FLAG_LOCOP)) &&
        !IsAnOper(sptr))
      det_confs_butmask(sptr, CONF_CLIENT & ~CONF_OPERATOR);

    if (SendServNotice(sptr))
    {
      if (tmpmask != cli_snomask(sptr))
	set_snomask(sptr, tmpmask, SNO_SET);
      if (cli_snomask(sptr) && snomask_given)
	send_reply(sptr, RPL_SNOMASK, cli_snomask(sptr), cli_snomask(sptr));
    }
    else
      set_snomask(sptr, 0, SNO_SET);
  }
  /*
   * Compare new flags with old flags and send string which
   * will cause servers to update correctly.
   */
  if (!FlagHas(&setflags, FLAG_OPER) && IsOper(sptr))
  {
    /* user now oper */
    ++UserStats.opers;
    client_set_privs(sptr, NULL); /* may set propagate privilege */
  }
  /* remember propagate privilege setting */
  if (HasPriv(sptr, PRIV_PROPAGATE))
    prop = 1;
  if (FlagHas(&setflags, FLAG_OPER) && !IsOper(sptr))
  {
    /* user no longer oper */
    assert(UserStats.opers > 0);
    --UserStats.opers;
    client_set_privs(sptr, NULL); /* will clear propagate privilege */
    if (cli_user(sptr)->opername) {
      MyFree(cli_user(sptr)->opername);
      cli_user(sptr)->opername = NULL;
    }
  }
  if (FlagHas(&setflags, FLAG_INVISIBLE) && !IsInvisible(sptr)) {
    assert(UserStats.inv_clients > 0);
    --UserStats.inv_clients;
  }
  if (!FlagHas(&setflags, FLAG_INVISIBLE) && IsInvisible(sptr))
    ++UserStats.inv_clients;
  if (!FlagHas(&setflags, FLAG_ACCOUNT) && IsAccount(sptr)) {
      int len = ACCOUNTLEN;
      char *pts, *ts;
      if ((ts = strchr(account, ':'))) {
	len = (ts++) - account;
	cli_user(sptr)->acc_create = atoi(ts);
        if ((pts = strchr(ts, ':')))
	  cli_user(sptr)->acc_id = strtoul(pts + 1, NULL, 10);
        Debug((DEBUG_DEBUG, "Received timestamped account in user mode; "
	      "account \"%s\", timestamp %Tu, id %lu", account,
	      cli_user(sptr)->acc_create,
	      cli_user(sptr)->acc_id));
      }
      ircd_strncpy(cli_user(sptr)->account, account, len);
  }
  if (!FlagHas(&setflags, FLAG_HIDDENHOST) && do_host_hiding && allow_modes != ALLOWMODES_DEFAULT)
    hide_hostmask(sptr, FLAG_HIDDENHOST);
  if (do_set_host) {
    /* We clear the flag in the old mask, so that the +h will be sent */
    /* Only do this if we're SETTING +h and it succeeded */
    if (set_hostmask(sptr, hostmask, password) && hostmask)
      FlagClr(&setflags, FLAG_SETHOST);
  }
  if (IsRegistered(sptr))
    send_umode_out(cptr, sptr, &setflags, prop);

  assert(UserStats.opers <= UserStats.clients + UserStats.unknowns);
  assert(UserStats.inv_clients <= UserStats.clients + UserStats.unknowns);
  return 0;
}

/** Build a mode string to describe modes for \a cptr.
 * @param[in] cptr Some user.
 * @return Pointer to a static buffer.
 */
char *umode_str(struct Client *cptr, int opernames)
{
  /* Maximum string size: "owidgrx\0" */
  char *m = umodeBuf;
  int i;
  struct Flags c_flags = cli_flags(cptr);

  if (!HasPriv(cptr, PRIV_PROPAGATE))
    FlagClr(&c_flags, FLAG_OPER);

  for (i = 0; i < USERMODELIST_SIZE; ++i)
  {
    if (FlagHas(&c_flags, userModeList[i].flag) &&
        userModeList[i].flag >= FLAG_GLOBAL_UMODES)
      *m++ = userModeList[i].c;
  }

  if (opernames && IsOper(cptr))
  {
    *m++ = ' ';
    if (cli_user(cptr)->opername) {
      char* t = cli_user(cptr)->opername;
      while ((*m++ = *t++))
        ; /* Empty loop */
      m--; /* Step back over the '\0' */
    } else {
      *m++ = NOOPERNAMECHARACTER;
    }
  }

  if (IsAccount(cptr))
  {
    char* t = cli_user(cptr)->account;

    *m++ = ' ';
    while ((*m++ = *t++))
      ; /* Empty loop */

    if (cli_user(cptr)->acc_create) {
      char nbuf[30];
      Debug((DEBUG_DEBUG, "Sending timestamped account in user mode for "
	     "account \"%s\"; timestamp %Tu", cli_user(cptr)->account,
	     cli_user(cptr)->acc_create));
      if(cli_user(cptr)->acc_id) {
        ircd_snprintf(0, t = nbuf, sizeof(nbuf), ":%Tu:%lu",
                      cli_user(cptr)->acc_create, cli_user(cptr)->acc_id);
      } else {
        ircd_snprintf(0, t = nbuf, sizeof(nbuf), ":%Tu",
                      cli_user(cptr)->acc_create);
      }
      m--; /* back up over previous nul-termination */
      while ((*m++ = *t++))
	; /* Empty loop */
    }
    m--; /* Step back over the '\0' */
  }

  if (IsSetHost(cptr)) {
    *m++ = ' ';
    ircd_snprintf(0, m, USERLEN + HOSTLEN + 2, "%s@%s", cli_user(cptr)->username,
         cli_user(cptr)->host);
  } else
    *m = '\0';
  return umodeBuf;                /* Note: static buffer, gets
                                   overwritten by send_umode() */
}

/** Send a mode change string for \a sptr to \a cptr.
 * @param[in] cptr Destination of mode change message.
 * @param[in] sptr User whose mode has changed.
 * @param[in] old Pre-change set of modes for \a sptr.
 * @param[in] sendset One of ALL_UMODES, SEND_UMODES_BUT_OPER,
 * SEND_UMODES, to select which changed user modes to send.
 */
void send_umode(struct Client *cptr, struct Client *sptr, struct Flags *old,
                int sendset, int opernames)
{
  int i;
  int flag;
  int needhost = 0;
  int needoper = 0;
  char *m;
  int what = MODE_NULL;

  /*
   * Build a string in umodeBuf to represent the change in the user's
   * mode between the new (cli_flags(sptr)) and 'old', but skipping
   * the modes indicated by sendset.
   */
  m = umodeBuf;
  *m = '\0';
  for (i = 0; i < USERMODELIST_SIZE; ++i)
  {
    flag = userModeList[i].flag;
    if (FlagHas(old, flag)
        == HasFlag(sptr, flag))
      continue;
    switch (sendset)
    {
    case ALL_UMODES:
      break;
    case SEND_UMODES_BUT_OPER:
      if (flag == FLAG_OPER)
        continue;
      /* and fall through */
    case SEND_UMODES:
      if (flag < FLAG_GLOBAL_UMODES)
        continue;
      break;      
    }
    /* Special case for OPER.. */
    if (flag == FLAG_OPER) {
      /* If we're setting +o, add the opername later */
      if (!FlagHas(old, flag))
      	needoper++;
    }
    /* Special case for SETHOST.. */
    if (flag == FLAG_SETHOST) {
      /* Don't send to users */
      if (cptr && MyUser(cptr))
      	continue;
      
      /* If we're setting +h, add the parameter later */
      if (!FlagHas(old, flag))	
      	needhost++;    
    }
    if (FlagHas(old, flag))
    {
      if (what == MODE_DEL)
        *m++ = userModeList[i].c;
      else
      {
        what = MODE_DEL;
        *m++ = '-';
        *m++ = userModeList[i].c;
      }
    }
    else /* !FlagHas(old, flag) */
    {
      if (what == MODE_ADD)
        *m++ = userModeList[i].c;
      else
      {
        what = MODE_ADD;
        *m++ = '+';
        *m++ = userModeList[i].c;
      }
    }
  }
  if (opernames && needoper) {
    *m++ = ' ';
    if (cli_user(sptr)->opername) {
      char* t = cli_user(sptr)->opername;
      while ((*m++ = *t++))
        ; /* Empty loop */
      m--; /* Step back over the '\0' */
    } else {
      *m++ = NOOPERNAMECHARACTER;
    }
  }
  if (needhost) {
    *m++ = ' ';
    ircd_snprintf(0, m, USERLEN + HOSTLEN + 1, "%s@%s", cli_user(sptr)->username,
         cli_user(sptr)->host);
  } else
    *m = '\0';
  if (*umodeBuf && cptr)
    sendcmdto_one(sptr, CMD_MODE, cptr, "%s %s", cli_name(sptr), umodeBuf);
}

/**
 * Check to see if this resembles a sno_mask.  It is if 1) there is
 * at least one digit and 2) The first digit occurs before the first
 * alphabetic character.
 * @param[in] word Word to check for sno_mask-ness.
 * @return Non-zero if \a word looks like a server notice mask; zero if not.
 */
int is_snomask(char *word)
{
  if (word)
  {
    for (; *word; word++)
      if (IsDigit(*word))
        return 1;
      else if (IsAlpha(*word))
        return 0;
  }
  return 0;
}

 /*
  * Check to see if it resembles a valid hostmask.
  */
int is_hostmask(char *word)
{
  int i = 0;
  char *host;

  Debug((DEBUG_INFO, "is_hostmask() %s", word));

  if (strlen(word) > (HOSTLEN + USERLEN + 1) || strlen(word) <= 0)
    return 0;

  /* if a host is specified, make sure it's valid */
  host = strrchr(word, '@');
  if (host) {
     if (strlen(++host) < 1)
       return 0;
     if (strlen(host) > HOSTLEN)
       return 0;
  }

  if (word) {
    if ('@' == *word)	/* no leading @'s */
        return 0;

    if ('#' == *word) {	/* numeric index given? */
      for (word++; *word; word++) {
        if (!IsDigit(*word))
          return 0;
      }
      return 1;
    }

    /* normal hostmask, account for at most one '@' */
    for (; *word; word++) {
      if ('@' == *word) {
        i++;
        continue;
      }
      if (!IsHostChar(*word))
        return 0;
    }
    return (1 < i) ? 0 : 1; /* no more than on '@' */
  }
  return 0;
}

 /*
  * IsVhost() - Check if given host is a valid spoofhost
  * (ie: configured thru a S:line)
  */
static char *IsVhost(char *hostmask, int oper)
{
  unsigned int i = 0, y = 0;
  struct sline *sconf;

  Debug((DEBUG_INFO, "IsVhost() %s", hostmask));

  if (EmptyString(hostmask))
    return NULL;

  /* spoofhost specified as index, ie: #27 */
  if ('#' == hostmask[0]) {
    y = atoi(hostmask + 1);
    for (i = 0, sconf = GlobalSList; sconf; sconf = sconf->next) {
      if (!oper && EmptyString(sconf->passwd))
        continue;
      if (y == ++i)
        return sconf->spoofhost;
    }
    return NULL;
  }

  /* spoofhost specified as host, ie: host.cc */
  for (sconf = GlobalSList; sconf; sconf = sconf->next)
    if (strCasediff(hostmask, sconf->spoofhost) == 0)
      return sconf->spoofhost;

  return NULL;
}

 /*
  * IsVhostPass() - Check if given spoofhost has a password
  * associated with it, and if, return the password (cleartext)
  */
static char *IsVhostPass(char *hostmask)
{
  struct sline *sconf;

  Debug((DEBUG_INFO, "IsVhostPass() %s", hostmask));

  if (EmptyString(hostmask))
    return NULL;

  for (sconf = GlobalSList; sconf; sconf = sconf->next)
    if (strCasediff(hostmask, sconf->spoofhost) == 0) {
      Debug((DEBUG_INFO, "sconf->passwd %s", sconf->passwd));
      return EmptyString(sconf->passwd) ? NULL : sconf->passwd;
    }

  return NULL;
}

/** Update snomask \a oldmask according to \a arg and \a what.
 * @param[in] oldmask Original user mask.
 * @param[in] arg Update string (either a number or '+'/'-' followed by a number).
 * @param[in] what MODE_ADD if adding the mask.
 * @return New value of service notice mask.
 */
unsigned int umode_make_snomask(unsigned int oldmask, char *arg, int what)
{
  unsigned int sno_what;
  unsigned int newmask;
  if (*arg == '+')
  {
    arg++;
    if (what == MODE_ADD)
      sno_what = SNO_ADD;
    else
      sno_what = SNO_DEL;
  }
  else if (*arg == '-')
  {
    arg++;
    if (what == MODE_ADD)
      sno_what = SNO_DEL;
    else
      sno_what = SNO_ADD;
  }
  else
    sno_what = (what == MODE_ADD) ? SNO_SET : SNO_DEL;
  /* pity we don't have strtoul everywhere */
  newmask = (unsigned int)atoi(arg);
  if (sno_what == SNO_DEL)
    newmask = oldmask & ~newmask;
  else if (sno_what == SNO_ADD)
    newmask |= oldmask;
  return newmask;
}

/** Remove \a cptr from the singly linked list \a list.
 * @param[in] cptr Client to remove from list.
 * @param[in,out] list Pointer to head of list containing \a cptr.
 */
static void delfrom_list(struct Client *cptr, struct SLink **list)
{
  struct SLink* tmp;
  struct SLink* prv = NULL;

  for (tmp = *list; tmp; tmp = tmp->next) {
    if (tmp->value.cptr == cptr) {
      if (prv)
        prv->next = tmp->next;
      else
        *list = tmp->next;
      free_link(tmp);
      break;
    }
    prv = tmp;
  }
}

/** Set \a cptr's server notice mask, according to \a what.
 * @param[in,out] cptr Client whose snomask is updating.
 * @param[in] newmask Base value for new snomask.
 * @param[in] what One of SNO_ADD, SNO_DEL, SNO_SET, to choose operation.
 */
void set_snomask(struct Client *cptr, unsigned int newmask, int what)
{
  unsigned int oldmask, diffmask;        /* unsigned please */
  int i;
  struct SLink *tmp;

  oldmask = cli_snomask(cptr);

  if (what == SNO_ADD)
    newmask |= oldmask;
  else if (what == SNO_DEL)
    newmask = oldmask & ~newmask;
  else if (what != SNO_SET)        /* absolute set, no math needed */
    sendto_opmask_butone(0, SNO_OLDSNO, "setsnomask called with %d ?!", what);

  newmask &= (IsAnOper(cptr) ? SNO_ALL : SNO_USER);

  diffmask = oldmask ^ newmask;

  for (i = 0; diffmask >> i; i++) {
    if (((diffmask >> i) & 1))
    {
      if (((newmask >> i) & 1))
      {
        tmp = make_link();
        tmp->next = opsarray[i];
        tmp->value.cptr = cptr;
        opsarray[i] = tmp;
      }
      else
        /* not real portable :( */
        delfrom_list(cptr, &opsarray[i]);
    }
  }
  cli_snomask(cptr) = newmask;
}

/** Check whether \a sptr is allowed to send a message to \a acptr.
 * If \a sptr is a remote user, it means some server has an outdated
 * SILENCE list for \a acptr, so send the missing SILENCE mask(s) back
 * in the direction of \a sptr.  Skip the check if \a sptr is a server.
 * @param[in] sptr Client trying to send a message.
 * @param[in] acptr Destination of message.
 * @return Non-zero if \a sptr is SILENCEd by \a acptr, zero if not.
 */
int is_silenced(struct Client *sptr, struct Client *acptr)
{
  struct Ban *found;
  struct User *user;
  size_t buf_used, slen;
  char buf[BUFSIZE];

  if (IsServer(sptr) || !(user = cli_user(acptr))
      || !(found = find_ban(sptr, user->silence)))
    return 0;
  assert(!(found->flags & BAN_EXCEPTION));
  if (!MyConnect(sptr)) {
    /* Buffer positive silence to send back. */
    buf_used = strlen(found->banstr);
    memcpy(buf, found->banstr, buf_used);
    /* Add exceptions to buffer. */
    for (found = user->silence; found; found = found->next) {
      if (!(found->flags & BAN_EXCEPTION))
        continue;
      slen = strlen(found->banstr);
      if (buf_used + slen + 4 > 400) {
        buf[buf_used] = '\0';
        sendcmdto_one(acptr, CMD_SILENCE, cli_from(sptr), "%C %s", sptr, buf);
        buf_used = 0;
      }
      if (buf_used)
        buf[buf_used++] = ',';
      buf[buf_used++] = '+';
      buf[buf_used++] = '~';
      memcpy(buf + buf_used, found->banstr, slen);
      buf_used += slen;
    }
    /* Flush silence buffer. */
    if (buf_used) {
      buf[buf_used] = '\0';
      sendcmdto_one(acptr, CMD_SILENCE, cli_from(sptr), "%C %s", sptr, buf);
      buf_used = 0;
    }
  }
  return 1;
}

/** Send RPL_ISUPPORT lines to \a cptr.
 * @param[in] cptr Client to send ISUPPORT to.
 * @return Zero.
 */
int
send_supported(struct Client *cptr)
{
  char featurebuf[512];

  ircd_snprintf(0, featurebuf, sizeof(featurebuf), FEATURES1, FEATURESVALUES1);
  send_reply(cptr, RPL_ISUPPORT, featurebuf);
  ircd_snprintf(0, featurebuf, sizeof(featurebuf), FEATURES2, FEATURESVALUES2);
  send_reply(cptr, RPL_ISUPPORT, featurebuf);

  return 0; /* convenience return, if it's ever needed */
}

/* vim: shiftwidth=2 
 */ <|MERGE_RESOLUTION|>--- conflicted
+++ resolved
@@ -861,12 +861,8 @@
           
   if (is_notice)
     sendcmdto_one(source, CMD_NOTICE, dest, "%C :%s", dest, text);
-<<<<<<< HEAD
-  else {
-=======
   else
   {
->>>>>>> 3f2dd8d8
     if (cli_user(dest)->away)
       send_reply(source, RPL_AWAY, cli_name(dest), cli_user(dest)->away);
     sendcmdto_one(source, CMD_PRIVATE, dest, "%C :%s", dest, text);
