--- conflicted
+++ resolved
@@ -1576,18 +1576,14 @@
     ++UserStats.inv_clients;
   if (!FlagHas(&setflags, FLAG_HIDDENHOST) && do_host_hiding)
     hide_hostmask(sptr, FLAG_HIDDENHOST);
-<<<<<<< HEAD
   if (do_set_host) {
     /* We clear the flag in the old mask, so that the +h will be sent */
     /* Only do this if we're SETTING +h and it succeeded */
     if (set_hostmask(sptr, hostmask, password) && hostmask)
       FlagClr(&setflags, FLAG_SETHOST);
   }
-  send_umode_out(cptr, sptr, &setflags, prop);
-=======
   if (IsRegistered(sptr))
     send_umode_out(cptr, sptr, &setflags, prop);
->>>>>>> 8f7e3c0a
 
   return 0;
 }
