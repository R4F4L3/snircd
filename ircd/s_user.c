--- conflicted
+++ resolved
@@ -524,12 +524,8 @@
       FlagSet(&flags, FLAG_ACCOUNT);
     else
       FlagClr(&flags, FLAG_ACCOUNT);
-<<<<<<< HEAD
+    client_set_privs(sptr, NULL);
     send_umode(cptr, sptr, &flags, ALL_UMODES, 0);
-=======
-    client_set_privs(sptr, NULL);
-    send_umode(cptr, sptr, &flags, ALL_UMODES);
->>>>>>> 8baf7d1e
     if ((cli_snomask(sptr) != SNO_DEFAULT) && HasFlag(sptr, FLAG_SERVNOTICE))
       send_reply(sptr, RPL_SNOMASK, cli_snomask(sptr), cli_snomask(sptr));
   }
@@ -1508,35 +1504,6 @@
    * Compare new flags with old flags and send string which
    * will cause servers to update correctly.
    */
-<<<<<<< HEAD
-  if (!FlagHas(&setflags, FLAG_OPER) && IsOper(sptr))
-  {
-    /* user now oper */
-    ++UserStats.opers;
-    client_set_privs(sptr, NULL); /* may set propagate privilege */
-  }
-  /* remember propagate privilege setting */
-  if (HasPriv(sptr, PRIV_PROPAGATE))
-    prop = 1;
-  if (FlagHas(&setflags, FLAG_OPER) && !IsOper(sptr))
-  {
-    /* user no longer oper */
-    assert(UserStats.opers > 0);
-    --UserStats.opers;
-    client_set_privs(sptr, NULL); /* will clear propagate privilege */
-    if (cli_user(sptr)->opername) {
-      MyFree(cli_user(sptr)->opername);
-      cli_user(sptr)->opername = NULL;
-    }
-  }
-  if (FlagHas(&setflags, FLAG_INVISIBLE) && !IsInvisible(sptr)) {
-    assert(UserStats.inv_clients > 0);
-    --UserStats.inv_clients;
-  }
-  if (!FlagHas(&setflags, FLAG_INVISIBLE) && IsInvisible(sptr))
-    ++UserStats.inv_clients;
-=======
->>>>>>> 8baf7d1e
   if (!FlagHas(&setflags, FLAG_ACCOUNT) && IsAccount(sptr)) {
       int len = ACCOUNTLEN;
       char *pts, *ts;
@@ -1554,15 +1521,12 @@
   }
   if (!FlagHas(&setflags, FLAG_HIDDENHOST) && do_host_hiding && allow_modes != ALLOWMODES_DEFAULT)
     hide_hostmask(sptr, FLAG_HIDDENHOST);
-<<<<<<< HEAD
   if (do_set_host) {
     /* We clear the flag in the old mask, so that the +h will be sent */
     /* Only do this if we're SETTING +h and it succeeded */
     if (set_hostmask(sptr, hostmask, password) && hostmask)
       FlagClr(&setflags, FLAG_SETHOST);
   }
-  if (IsRegistered(sptr))
-=======
 
   if (IsRegistered(sptr)) {
     if (!FlagHas(&setflags, FLAG_OPER) && IsOper(sptr)) {
@@ -1579,6 +1543,10 @@
       assert(UserStats.opers > 0);
       --UserStats.opers;
       client_set_privs(sptr, NULL); /* will clear propagate privilege */
+      if (cli_user(sptr)->opername) {
+        MyFree(cli_user(sptr)->opername);
+        cli_user(sptr)->opername = NULL;
+      }
     }
     if (FlagHas(&setflags, FLAG_INVISIBLE) && !IsInvisible(sptr)) {
       assert(UserStats.inv_clients > 0);
@@ -1589,7 +1557,6 @@
     }
     assert(UserStats.opers <= UserStats.clients + UserStats.unknowns);
     assert(UserStats.inv_clients <= UserStats.clients + UserStats.unknowns);
->>>>>>> 8baf7d1e
     send_umode_out(cptr, sptr, &setflags, prop);
   }
 
