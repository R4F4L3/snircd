/*
 * IRC - Internet Relay Chat, ircd/s_user.c (formerly ircd/s_msg.c)
 * Copyright (C) 1990 Jarkko Oikarinen and
 *                    University of Oulu, Computing Center
 *
 * See file AUTHORS in IRC package for additional names of
 * the programmers.
 *
 * This program is free software; you can redistribute it and/or modify
 * it under the terms of the GNU General Public License as published by
 * the Free Software Foundation; either version 1, or (at your option)
 * any later version.
 *
 * This program is distributed in the hope that it will be useful,
 * but WITHOUT ANY WARRANTY; without even the implied warranty of
 * MERCHANTABILITY or FITNESS FOR A PARTICULAR PURPOSE.  See the
 * GNU General Public License for more details.
 *
 * You should have received a copy of the GNU General Public License
 * along with this program; if not, write to the Free Software
 * Foundation, Inc., 675 Mass Ave, Cambridge, MA 02139, USA.
 */
/** @file
 * @brief Miscellaneous user-related helper functions.
 * @version $Id: s_user.c,v 1.99.2.2 2006/02/16 03:49:54 entrope Exp $
 */
#include "config.h"

#include "s_user.h"
#include "IPcheck.h"
#include "channel.h"
#include "class.h"
#include "client.h"
#include "hash.h"
#include "ircd.h"
#include "ircd_alloc.h"
#include "ircd_chattr.h"
#include "ircd_features.h"
#include "ircd_log.h"
#include "ircd_reply.h"
#include "ircd_snprintf.h"
#include "ircd_string.h"
#include "list.h"
#include "match.h"
#include "motd.h"
#include "msg.h"
#include "msgq.h"
#include "numeric.h"
#include "numnicks.h"
#include "parse.h"
#include "querycmds.h"
#include "random.h"
#include "s_auth.h"
#include "s_bsd.h"
#include "s_conf.h"
#include "s_debug.h"
#include "s_misc.h"
#include "s_serv.h" /* max_client_count */
#include "send.h"
#include "struct.h"
#include "supported.h"
#include "sys.h"
#include "userload.h"
#include "version.h"
#include "whowas.h"

#include "handlers.h" /* m_motd and m_lusers */

/* #include <assert.h> -- Now using assert in ircd_log.h */
#include <fcntl.h>
#include <stdio.h>
#include <stdlib.h>
#include <string.h>
#include <sys/stat.h>

static char *IsVhost(char *hostmask, int oper);
static char *IsVhostPass(char *hostmask);

/** Count of allocated User structures. */
static int userCount = 0;

/** Makes sure that \a cptr has a User information block.
 * If cli_user(cptr) != NULL, does nothing.
 * @param[in] cptr Client to attach User struct to.
 * @return User struct associated with \a cptr.
 */
struct User *make_user(struct Client *cptr)
{
  assert(0 != cptr);

  if (!cli_user(cptr)) {
    cli_user(cptr) = (struct User*) MyMalloc(sizeof(struct User));
    assert(0 != cli_user(cptr));

    /* All variables are 0 by default */
    memset(cli_user(cptr), 0, sizeof(struct User));
    ++userCount;
    cli_user(cptr)->refcnt = 1;
  }
  return cli_user(cptr);
}

/** Dereference \a user.
 * User structures are reference-counted; if the refcount of \a user
 * becomes zero, free it.
 * @param[in] user User to dereference.
 */
void free_user(struct User* user)
{
  assert(0 != user);
  assert(0 < user->refcnt);

  if (--user->refcnt == 0) {
    if (user->away)
      MyFree(user->away);
    /*
     * sanity check
     */
    assert(0 == user->joined);
    assert(0 == user->invited);
    assert(0 == user->channel);

    MyFree(user);
    --userCount;
  }
}

/** Find number of User structs allocated and memory used by them.
 * @param[out] count_out Receives number of User structs allocated.
 * @param[out] bytes_out Receives number of bytes used by User structs.
 */
void user_count_memory(size_t* count_out, size_t* bytes_out)
{
  assert(0 != count_out);
  assert(0 != bytes_out);
  *count_out = userCount;
  *bytes_out = userCount * sizeof(struct User);
}


/** Find the next client (starting at \a next) with a name that matches \a ch.
 * Normal usage loop is:
 * for (x = client; x = next_client(x,mask); x = x->next)
 *     HandleMatchingClient;
 *
 * @param[in] next First client to check.
 * @param[in] ch Name mask to check against.
 * @return Next matching client found, or NULL if none.
 */
struct Client *next_client(struct Client *next, const char* ch)
{
  struct Client *tmp = next;

  if (!tmp)
    return NULL;

  next = FindClient(ch);
  next = next ? next : tmp;
  if (cli_prev(tmp) == next)
    return NULL;
  if (next != tmp)
    return next;
  for (; next; next = cli_next(next))
    if (!match(ch, cli_name(next)))
      break;
  return next;
}

/** Find the destination server for a command, and forward it if that is not us.
 *
 * \a server may be a nickname, server name, server mask (if \a from
 * is a local user) or server numnick (if \a is a server or remote
 * user).
 *
 * @param[in] from Client that sent the command to us.
 * @param[in] cmd Long-form command text.
 * @param[in] tok Token-form command text.
 * @param[in] one Client that originated the command (ignored).
 * @param[in] MustBeOper If non-zero and \a from is not an operator, return HUNTED_NOSUCH.
 * @param[in] pattern Format string of arguments to command.
 * @param[in] server Index of target name or mask in \a parv.
 * @param[in] parc Number of valid elements in \a parv (must be less than 9).
 * @param[in] parv Array of arguments to command.
 * @return One of HUNTED_ISME, HUNTED_NOSUCH or HUNTED_PASS.
 */
int hunt_server_cmd(struct Client *from, const char *cmd, const char *tok,
                    struct Client *one, int MustBeOper, const char *pattern,
                    int server, int parc, char *parv[])
{
  struct Client *acptr;
  char *to;

  /* Assume it's me, if no server or an unregistered client */
  if (parc <= server || EmptyString((to = parv[server])) || IsUnknown(from))
    return (HUNTED_ISME);

  if (MustBeOper && !IsPrivileged(from))
  {
    send_reply(from, ERR_NOPRIVILEGES);
    return HUNTED_NOSUCH;
  }

  /* Make sure it's a server */
  if (MyUser(from)) {
    /* Make sure it's a server */
    if (!strchr(to, '*')) {
      if (0 == (acptr = FindClient(to))) {
        send_reply(from, ERR_NOSUCHSERVER, to);
        return HUNTED_NOSUCH;
      }

      if (cli_user(acptr))
        acptr = cli_user(acptr)->server;
    } else if (!(acptr = find_match_server(to))) {
      send_reply(from, ERR_NOSUCHSERVER, to);
      return (HUNTED_NOSUCH);
    }
  } else if (!(acptr = FindNServer(to))) {
    send_reply(from, SND_EXPLICIT | ERR_NOSUCHSERVER, "* :Server has disconnected");
    return (HUNTED_NOSUCH);        /* Server broke off in the meantime */
  }

  if (IsMe(acptr))
    return (HUNTED_ISME);

  if (MustBeOper && !IsPrivileged(from)) {
    send_reply(from, ERR_NOPRIVILEGES);
    return HUNTED_NOSUCH;
  }

  /* assert(!IsServer(from)); */

  parv[server] = (char *) acptr; /* HACK! HACK! HACK! ARGH! */

  sendcmdto_one(from, cmd, tok, acptr, pattern, parv[1], parv[2], parv[3],
                parv[4], parv[5], parv[6], parv[7], parv[8]);

  return (HUNTED_PASS);
}

/** Find the destination server for a command, and forward it (as a
 * high-priority command) if that is not us.
 *
 * \a server may be a nickname, server name, server mask (if \a from
 * is a local user) or server numnick (if \a is a server or remote
 * user).
 * Unlike hunt_server_cmd(), this appends the message to the
 * high-priority message queue for the destination server.
 *
 * @param[in] from Client that sent the command to us.
 * @param[in] cmd Long-form command text.
 * @param[in] tok Token-form command text.
 * @param[in] one Client that originated the command (ignored).
 * @param[in] MustBeOper If non-zero and \a from is not an operator, return HUNTED_NOSUCH.
 * @param[in] pattern Format string of arguments to command.
 * @param[in] server Index of target name or mask in \a parv.
 * @param[in] parc Number of valid elements in \a parv (must be less than 9).
 * @param[in] parv Array of arguments to command.
 * @return One of HUNTED_ISME, HUNTED_NOSUCH or HUNTED_PASS.
 */
int hunt_server_prio_cmd(struct Client *from, const char *cmd, const char *tok,
			 struct Client *one, int MustBeOper,
			 const char *pattern, int server, int parc,
			 char *parv[])
{
  struct Client *acptr;
  char *to;

  /* Assume it's me, if no server or an unregistered client */
  if (parc <= server || EmptyString((to = parv[server])) || IsUnknown(from))
    return (HUNTED_ISME);

  /* Make sure it's a server */
  if (MyUser(from)) {
    /* Make sure it's a server */
    if (!strchr(to, '*')) {
      if (0 == (acptr = FindClient(to))) {
        send_reply(from, ERR_NOSUCHSERVER, to);
        return HUNTED_NOSUCH;
      }

      if (cli_user(acptr))
        acptr = cli_user(acptr)->server;
    } else if (!(acptr = find_match_server(to))) {
      send_reply(from, ERR_NOSUCHSERVER, to);
      return (HUNTED_NOSUCH);
    }
  } else if (!(acptr = FindNServer(to)))
    return (HUNTED_NOSUCH);        /* Server broke off in the meantime */

  if (IsMe(acptr))
    return (HUNTED_ISME);

  if (MustBeOper && !IsPrivileged(from)) {
    send_reply(from, ERR_NOPRIVILEGES);
    return HUNTED_NOSUCH;
  }

  /* assert(!IsServer(from)); SETTIME to particular destinations permitted */

  parv[server] = (char *) acptr; /* HACK! HACK! HACK! ARGH! */

  sendcmdto_prio_one(from, cmd, tok, acptr, pattern, parv[1], parv[2], parv[3],
		     parv[4], parv[5], parv[6], parv[7], parv[8]);

  return (HUNTED_PASS);
}


/*
 * register_user
 *
 * This function is called when both NICK and USER messages
 * have been accepted for the client, in whatever order. Only
 * after this the USER message is propagated.
 *
 * NICK's must be propagated at once when received, although
 * it would be better to delay them too until full info is
 * available. Doing it is not so simple though, would have
 * to implement the following:
 *
 * 1) user telnets in and gives only "NICK foobar" and waits
 * 2) another user far away logs in normally with the nick
 *    "foobar" (quite legal, as this server didn't propagate it).
 * 3) now this server gets nick "foobar" from outside, but
 *    has already the same defined locally. Current server
 *    would just issue "KILL foobar" to clean out dups. But,
 *    this is not fair. It should actually request another
 *    nick from local user or kill him/her...
 */
/** Finish registering a user who has sent both NICK and USER.
 * For local connections, possibly check IAuth; make sure there is a
 * matching Client config block; clean the username field; check
 * K/k-lines; check for "hacked" looking usernames; assign a numnick;
 * and send greeting (WELCOME, ISUPPORT, MOTD, etc).
 * For all connections, update the invisible user and operator counts;
 * run IPcheck against their address; and forward the NICK.
 *
 * @param[in] cptr Client who introduced the user.
 * @param[in,out] sptr Client who has been fully introduced.
 * @return Zero or CPTR_KILLED.
 */
int register_user(struct Client *cptr, struct Client *sptr)
{
  char*            parv[4];
  char*            tmpstr;
  struct User*     user = cli_user(sptr);
  char             ip_base64[25];

  user->last = CurrentTime;
  parv[0] = cli_name(sptr);
  parv[1] = parv[2] = NULL;

  if (MyConnect(sptr))
  {
    assert(cptr == sptr);
<<<<<<< HEAD
    assert(cli_unreg(sptr) == 0);
    if (!IsIAuthed(sptr)) {
      if (iauth_active)
        return iauth_start_client(iauth_active, sptr);
      else
        SetIAuthed(sptr);
    }
    switch (conf_check_client(sptr))
    {
      case ACR_OK:
        break;
      case ACR_NO_AUTHORIZATION:
        sendto_opmask_butone(0, SNO_UNAUTH, "Unauthorized connection from %s.",
                             get_client_name(sptr, HIDE_IP));
        ++ServerStats->is_ref;
        return exit_client(cptr, sptr, &me,
                           "No Authorization - use another server");
      case ACR_TOO_MANY_IN_CLASS:
        if (CurrentTime - last_too_many1 >= (time_t) 60)
        {
          last_too_many1 = CurrentTime;
          sendto_opmask_butone(0, SNO_TOOMANY, "Too many connections in "
                               "class %s for %s.", get_client_class(sptr),
                               get_client_name(sptr, SHOW_IP));
        }
        ++ServerStats->is_ref;
        IPcheck_connect_fail(sptr);
        return exit_client(cptr, sptr, &me,
                           "Sorry, your connection class is full - try "
                           "again later or try another server");
      case ACR_TOO_MANY_FROM_IP:
        if (CurrentTime - last_too_many2 >= (time_t) 60)
        {
          last_too_many2 = CurrentTime;
          sendto_opmask_butone(0, SNO_TOOMANY, "Too many connections from "
                               "same IP for %s.",
                               get_client_name(sptr, SHOW_IP));
        }
        ++ServerStats->is_ref;
        return exit_client(cptr, sptr, &me,
                           "Too many connections from your host");
      case ACR_ALREADY_AUTHORIZED:
        /* Can this ever happen? */
      case ACR_BAD_SOCKET:
        ++ServerStats->is_ref;
        IPcheck_connect_fail(sptr);
        return exit_client(cptr, sptr, &me, "Unknown error -- Try again");
    }
    ircd_strncpy(user->host, cli_sockhost(sptr), HOSTLEN);
    ircd_strncpy(user->realhost, cli_sockhost(sptr), HOSTLEN);
    aconf = cli_confs(sptr)->value.aconf;

    clean_user_id(user->username,
                  HasFlag(sptr, FLAG_GOTID) ? cli_username(sptr) : username,
                  HasFlag(sptr, FLAG_DOID) && !HasFlag(sptr, FLAG_GOTID)
                  && !(HasSetHost(sptr))); /* No tilde for S-lined users. */

    /* Have to set up "realusername" before doing the gline check below */
    ircd_strncpy(user->realusername, user->username, USERLEN);

    if ((user->username[0] == '\0')
        || ((user->username[0] == '~') && (user->username[1] == '\000')))
      return exit_client(cptr, sptr, &me, "USER: Bogus userid.");

    if (!EmptyString(aconf->passwd)
        && strcmp(cli_passwd(sptr), aconf->passwd))
    {
      ServerStats->is_ref++;
      send_reply(sptr, ERR_PASSWDMISMATCH);
      return exit_client(cptr, sptr, &me, "Bad Password");
    }
    memset(cli_passwd(sptr), 0, sizeof(cli_passwd(sptr)));
    /*
     * following block for the benefit of time-dependent K:-lines
     */
    killreason = find_kill(sptr, 1);
    if (killreason) {
      ServerStats->is_ref++;
      return exit_client(cptr, sptr, &me,
                         (killreason == -1 ? "K-lined" : "G-lined"));
    }
    /*
     * Check for mixed case usernames, meaning probably hacked.  Jon2 3-94
     * Summary of rules now implemented in this patch:         Ensor 11-94
     * In a mixed-case name, if first char is upper, one more upper may
     * appear anywhere.  (A mixed-case name *must* have an upper first
     * char, and may have one other upper.)
     * A third upper may appear if all 3 appear at the beginning of the
     * name, separated only by "others" (-/_/.).
     * A single group of digits is allowed anywhere.
     * Two groups of digits are allowed if at least one of the groups is
     * at the beginning or the end.
     * Only one '-', '_', or '.' is allowed (or two, if not consecutive).
     * But not as the first or last char.
     * No other special characters are allowed.
     * Name must contain at least one letter.
     */
    tmpstr2 = tmpstr = (username[0] == '~' ? &username[1] : username);
    while (*tmpstr && !badid)
    {
      pos++;
      c = *tmpstr;
      tmpstr++;
      if (IsLower(c))
      {
        lower++;
      }
      else if (IsUpper(c))
      {
        upper++;
        if ((leadcaps || pos == 1) && !lower && !digits)
          leadcaps++;
      }
      else if (IsDigit(c))
      {
        digits++;
        if (pos == 1 || !IsDigit(d))
        {
          digitgroups++;
          if (digitgroups > 2)
            badid = 1;
        }
      }
      else if (c == '-' || c == '_' || c == '.')
      {
        other++;
        if (pos == 1)
          badid = 1;
        else if (d == '-' || d == '_' || d == '.' || other > 2)
          badid = 1;
      }
      else
        badid = 1;
      d = c;
    }
    if (!badid)
    {
      if (lower && upper && (!leadcaps || leadcaps > 3 ||
          (upper > 2 && upper > leadcaps)))
        badid = 1;
      else if (digitgroups == 2 && !(IsDigit(tmpstr2[0]) || IsDigit(c)))
        badid = 1;
      else if ((!lower && !upper) || !IsAlnum(c))
        badid = 1;
    }
    if (badid && (!HasFlag(sptr, FLAG_GOTID) ||
        strcmp(cli_username(sptr), username) != 0))
    {
      ServerStats->is_ref++;

      send_reply(cptr, SND_EXPLICIT | ERR_INVALIDUSERNAME,
                 ":Your username is invalid.");
      send_reply(cptr, SND_EXPLICIT | ERR_INVALIDUSERNAME,
                 ":Connect with your real username, in lowercase.");
      send_reply(cptr, SND_EXPLICIT | ERR_INVALIDUSERNAME,
                 ":If your mail address were foo@bar.com, your username "
                 "would be foo.");
      return exit_client(cptr, sptr, &me, "USER: Bad username");
    }
=======

>>>>>>> 9f8856e9
    Count_unknownbecomesclient(sptr, UserStats);

    if (MyConnect(sptr) && feature_bool(FEAT_AUTOINVISIBLE))
      SetInvisible(sptr);
    
    if(MyConnect(sptr) && feature_bool(FEAT_SETHOST_AUTO)) {
      if (conf_check_slines(sptr)) {
        send_reply(sptr, RPL_USINGSLINE);
        SetSetHost(sptr);
      }
    }

    SetUser(sptr);
    cli_handler(sptr) = CLIENT_HANDLER;
    SetLocalNumNick(sptr);
    send_reply(sptr,
               RPL_WELCOME,
               feature_str(FEAT_NETWORK),
               feature_str(FEAT_PROVIDER) ? " via " : "",
               feature_str(FEAT_PROVIDER) ? feature_str(FEAT_PROVIDER) : "",
               cli_name(sptr));
    /*
     * This is a duplicate of the NOTICE but see below...
     */
    send_reply(sptr, RPL_YOURHOST, cli_name(&me), version);
    send_reply(sptr, RPL_CREATED, creation);
    send_reply(sptr, RPL_MYINFO, cli_name(&me), version, infousermodes,
               infochanmodes, infochanmodeswithparams);
    send_supported(sptr);
    m_lusers(sptr, sptr, 1, parv);
    update_load();
    motd_signon(sptr);
    if (cli_snomask(sptr) & SNO_NOISY)
      set_snomask(sptr, cli_snomask(sptr) & SNO_NOISY, SNO_ADD);
    if (feature_bool(FEAT_CONNEXIT_NOTICES))
      sendto_opmask_butone(0, SNO_CONNEXIT,
                           "Client connecting: %s (%s@%s) [%s] {%s} [%s] <%s%s>",
                           cli_name(sptr), user->username, user->host,
                           cli_sock_ip(sptr), get_client_class(sptr),
                           cli_info(sptr), NumNick(cptr) /* two %s's */);

    IPcheck_connect_succeeded(sptr);
    /*
     * Set user's initial modes
     */
    tmpstr = (char*)client_get_default_umode(sptr);
    if (tmpstr) for (; *tmpstr; ++tmpstr) {
      switch (*tmpstr) {
      case 's':
        if (!feature_bool(FEAT_HIS_SNOTICES_OPER_ONLY)) {
          SetServNotice(sptr);
          set_snomask(sptr, SNO_DEFAULT, SNO_SET);
        }
        break;
      case 'w':
        if (!feature_bool(FEAT_WALLOPS_OPER_ONLY))
          SetWallops(sptr);
        break;
      case 'i':
        SetInvisible(sptr);
        break;
      case 'd':
        SetDeaf(sptr);
        break;
      case 'g':
        if (!feature_bool(FEAT_HIS_DEBUG_OPER_ONLY))
          SetDebug(sptr);
        break;
      }
    }
  }
  else {
    struct Client *acptr = user->server;

    Count_newremoteclient(UserStats, acptr);

    if (cli_from(acptr) != cli_from(sptr))
    {
      sendcmdto_one(&me, CMD_KILL, cptr, "%C :%s (%s != %s[%s])",
                    sptr, cli_name(&me), cli_name(user->server), cli_name(cli_from(acptr)),
                    cli_sockhost(cli_from(acptr)));
      SetFlag(sptr, FLAG_KILLED);
      return exit_client(cptr, sptr, &me, "NICK server wrong direction");
    }
    else if (HasFlag(acptr, FLAG_TS8))
      SetFlag(sptr, FLAG_TS8);

    /*
     * Check to see if this user is being propagated
     * as part of a net.burst, or is using protocol 9.
     * FIXME: This can be sped up - its stupid to check it for
     * every NICK message in a burst again  --Run.
     */
    for (; acptr != &me; acptr = cli_serv(acptr)->up)
    {
      if (IsBurst(acptr) || Protocol(acptr) < 10)
        break;
    }
    if (!IPcheck_remote_connect(sptr, (acptr != &me)))
    {
      /*
       * We ran out of bits to count this
       */
      sendcmdto_one(&me, CMD_KILL, sptr, "%C :%s (Too many connections from your host -- Ghost)",
                    sptr, cli_name(&me));
      return exit_client(cptr, sptr, &me,"Too many connections from your host -- throttled");
    }

    if(MyConnect(sptr) && feature_bool(FEAT_SETHOST_AUTO)) {
      if (conf_check_slines(sptr)) {
        send_reply(sptr, RPL_USINGSLINE);
        SetSetHost(sptr);
      }
    }

    SetUser(sptr);
  }

  if (IsInvisible(sptr))
    ++UserStats.inv_clients;
  if (IsOper(sptr))
    ++UserStats.opers;

  tmpstr = umode_str(sptr);
  /* Send full IP address to IPv6-grokking servers. */
  sendcmdto_flag_serv_butone(user->server, CMD_NICK, cptr,
                             FLAG_IPV6, FLAG_LAST_FLAG,
                             "%s %d %Tu %s %s %s%s%s%s %s%s :%s",
<<<<<<< HEAD
                             nick, cli_hopcount(sptr) + 1, cli_lastnick(sptr),
                             user->realusername, user->realhost,
=======
                             cli_name(sptr), cli_hopcount(sptr) + 1,
                             cli_lastnick(sptr),
                             user->username, user->realhost,
>>>>>>> 9f8856e9
                             *tmpstr ? "+" : "", tmpstr, *tmpstr ? " " : "",
                             iptobase64(ip_base64, &cli_ip(sptr), sizeof(ip_base64), 1),
                             NumNick(sptr), cli_info(sptr));
  /* Send fake IPv6 addresses to pre-IPv6 servers. */
  sendcmdto_flag_serv_butone(user->server, CMD_NICK, cptr,
                             FLAG_LAST_FLAG, FLAG_IPV6,
                             "%s %d %Tu %s %s %s%s%s%s %s%s :%s",
<<<<<<< HEAD
                             nick, cli_hopcount(sptr) + 1, cli_lastnick(sptr),
                             user->realusername, user->realhost,
=======
                             cli_name(sptr), cli_hopcount(sptr) + 1,
                             cli_lastnick(sptr),
                             user->username, user->realhost,
>>>>>>> 9f8856e9
                             *tmpstr ? "+" : "", tmpstr, *tmpstr ? " " : "",
                             iptobase64(ip_base64, &cli_ip(sptr), sizeof(ip_base64), 0),
                             NumNick(sptr), cli_info(sptr));

  /* Send user mode to client */
  if (MyUser(sptr))
  {
    static struct Flags flags; /* automatically initialized to zeros */
    /* To avoid sending +r to the client due to auth-on-connect, set
     * the "old" FLAG_ACCOUNT bit to match the client's value.
     */
    if (IsAccount(cptr))
      FlagSet(&flags, FLAG_ACCOUNT);
    else
      FlagClr(&flags, FLAG_ACCOUNT);
    send_umode(cptr, sptr, &flags, ALL_UMODES);
    if ((cli_snomask(sptr) != SNO_DEFAULT) && HasFlag(sptr, FLAG_SERVNOTICE))
      send_reply(sptr, RPL_SNOMASK, cli_snomask(sptr), cli_snomask(sptr));
  }
  return 0;
}

/** List of user mode characters. */
static const struct UserMode {
  unsigned int flag; /**< User mode constant. */
  char         c;    /**< Character corresponding to the mode. */
} userModeList[] = {
  { FLAG_OPER,        'o' },
  { FLAG_LOCOP,       'O' },
  { FLAG_INVISIBLE,   'i' },
  { FLAG_WALLOP,      'w' },
  { FLAG_SERVNOTICE,  's' },
  { FLAG_DEAF,        'd' },
  { FLAG_CHSERV,      'k' },
  { FLAG_DEBUG,       'g' },
  { FLAG_ACCOUNT,     'r' },
  { FLAG_HIDDENHOST,  'x' },
  { FLAG_ACCOUNTONLY, 'R' },
  { FLAG_XTRAOP,      'X' },
  { FLAG_NOCHAN,      'n' },
  { FLAG_NOIDLE,      'I' },
  { FLAG_SETHOST,     'h' },
  { FLAG_PARANOID,    'P' }
};

/** Length of #userModeList. */
#define USERMODELIST_SIZE sizeof(userModeList) / sizeof(struct UserMode)

/*
 * XXX - find a way to get rid of this
 */
/** Nasty global buffer used for communications with umode_str() and others. */
static char umodeBuf[BUFSIZE];

/** Try to set a user's nickname.
 * If \a sptr is a server, the client is being introduced for the first time.
 * @param[in] cptr Client to set nickname.
 * @param[in] sptr Client sending the NICK.
 * @param[in] nick New nickname.
 * @param[in] parc Number of arguments to NICK.
 * @param[in] parv Argument list to NICK.
 * @return CPTR_KILLED if \a cptr was killed, else 0.
 */
int set_nick_name(struct Client* cptr, struct Client* sptr,
                  const char* nick, int parc, char* parv[])
{
  if (IsServer(sptr)) {
    int   i;
    const char* account = 0;
    char* hostmask = 0;
    char* host = 0;
    const char* p;

    /*
     * A server introducing a new client, change source
     */
    struct Client* new_client = make_client(cptr, STAT_UNKNOWN);
    assert(0 != new_client);

    cli_hopcount(new_client) = atoi(parv[2]);
    cli_lastnick(new_client) = atoi(parv[3]);
    if (Protocol(cptr) > 9 && parc > 7 && *parv[6] == '+')
    {
      for (p = parv[6] + 1; *p; p++)
      {
        for (i = 0; i < USERMODELIST_SIZE; ++i)
        {
          if (userModeList[i].c == *p)
          {
            SetFlag(new_client, userModeList[i].flag);
	    if (userModeList[i].flag == FLAG_ACCOUNT)
	      account = parv[7];
            if (userModeList[i].flag == FLAG_SETHOST)
              hostmask = parv[parc - 4];
            break;
          }
        }
      }
    }
    client_set_privs(new_client, NULL); /* set privs on user */
    /*
     * Set new nick name.
     */
    strcpy(cli_name(new_client), nick);
    cli_user(new_client) = make_user(new_client);
    cli_user(new_client)->server = sptr;
    SetRemoteNumNick(new_client, parv[parc - 2]);
    /*
     * IP# of remote client
     */
    base64toip(parv[parc - 3], &cli_ip(new_client));

    add_client_to_list(new_client);
    hAddClient(new_client);

    cli_serv(sptr)->ghost = 0;        /* :server NICK means end of net.burst */
    ircd_strncpy(cli_username(new_client), parv[4], USERLEN);
<<<<<<< HEAD
    ircd_strncpy(cli_user(new_client)->realusername, parv[4], USERLEN);
=======
    ircd_strncpy(cli_user(new_client)->username, parv[4], USERLEN);
>>>>>>> 9f8856e9
    ircd_strncpy(cli_user(new_client)->host, parv[5], HOSTLEN);
    ircd_strncpy(cli_user(new_client)->realhost, parv[5], HOSTLEN);
    ircd_strncpy(cli_info(new_client), parv[parc - 1], REALLEN);
    if (account) {
      int len = ACCOUNTLEN;
      if ((p = strchr(account, ':'))) {
	len = (p++) - account;
	cli_user(new_client)->acc_create = atoi(p);
	Debug((DEBUG_DEBUG, "Received timestamped account in user mode; "
	       "account \"%s\", timestamp %Tu", account,
	       cli_user(new_client)->acc_create));
      }
      ircd_strncpy(cli_user(new_client)->account, account, len);
    }
    if (HasHiddenHost(new_client))
      ircd_snprintf(0, cli_user(new_client)->host, HOSTLEN, "%s.%s",
        account, feature_str(FEAT_HIDDEN_HOST));
    if (HasSetHost(new_client)) {
      if ((host = strrchr(hostmask, '@')) != NULL) {
        *host++ = '\0';
        ircd_strncpy(cli_username(new_client), hostmask, USERLEN);
        ircd_strncpy(cli_user(new_client)->host, host, HOSTLEN);
      }
    }

<<<<<<< HEAD
    return register_user(cptr, new_client, cli_name(new_client), cli_username(new_client));
=======
    return register_user(cptr, new_client);
>>>>>>> 9f8856e9
  }
  else if ((cli_name(sptr))[0]) {
    /*
     * Client changing its nick
     *
     * If the client belongs to me, then check to see
     * if client is on any channels where it is currently
     * banned.  If so, do not allow the nick change to occur.
     */
    if (MyUser(sptr)) {
      const char* channel_name;
      struct Membership *member;
      if ((channel_name = find_no_nickchange_channel(sptr)) && !IsXtraOp(sptr)) {
        return send_reply(cptr, ERR_BANNICKCHANGE, channel_name);
      }
      /*
       * Refuse nick change if the last nick change was less
       * then 30 seconds ago. This is intended to get rid of
       * clone bots doing NICK FLOOD. -SeKs
       * If someone didn't change their nick for more then 60 seconds
       * however, allow to do two nick changes immediately after another
       * before limiting the nick flood. -Run
       */
      if (CurrentTime < cli_nextnick(cptr))
      {
        cli_nextnick(cptr) += 2;
        send_reply(cptr, ERR_NICKTOOFAST, parv[1],
                   cli_nextnick(cptr) - CurrentTime);
        /* Send error message */
        sendcmdto_one(cptr, CMD_NICK, cptr, "%s", cli_name(cptr));
        /* bounce NICK to user */
        return 0;                /* ignore nick change! */
      }
      else {
        /* Limit total to 1 change per NICK_DELAY seconds: */
        cli_nextnick(cptr) += NICK_DELAY;
        /* However allow _maximal_ 1 extra consecutive nick change: */
        if (cli_nextnick(cptr) < CurrentTime)
          cli_nextnick(cptr) = CurrentTime;
      }
      /* Invalidate all bans against the user so we check them again */
      for (member = (cli_user(cptr))->channel; member;
	   member = member->next_channel)
	ClearBanValid(member);
    }
    /*
     * Also set 'lastnick' to current time, if changed.
     */
    if (0 != ircd_strcmp(parv[0], nick))
      cli_lastnick(sptr) = (sptr == cptr) ? TStime() : atoi(parv[2]);

    /*
     * Client just changing his/her nick. If he/she is
     * on a channel, send note of change to all clients
     * on that channel. Propagate notice to other servers.
     */
    if (IsUser(sptr)) {
      sendcmdto_common_channels_butone(sptr, CMD_NICK, NULL, ":%s", nick);
      add_history(sptr, 1);
      sendcmdto_serv_butone(sptr, CMD_NICK, cptr, "%s %Tu", nick,
                            cli_lastnick(sptr));
    }
    else
      sendcmdto_one(sptr, CMD_NICK, sptr, ":%s", nick);

    if ((cli_name(sptr))[0])
      hRemClient(sptr);
    strcpy(cli_name(sptr), nick);
    hAddClient(sptr);
  }
  else {
    /* Local client setting NICK the first time */
    strcpy(cli_name(sptr), nick);
    hAddClient(sptr);
    return auth_set_nick(cli_auth(sptr), nick);
  }
  return 0;
}

/** Calculate the hash value for a target.
 * @param[in] target Pointer to target, cast to unsigned int.
 * @return Hash value constructed from the pointer.
 */
static unsigned char hash_target(unsigned int target)
{
  return (unsigned char) (target >> 16) ^ (target >> 8);
}

/** Records \a target as a recent target for \a sptr.
 * @param[in] sptr User who has sent to a new target.
 * @param[in] target Target to add.
 */
void
add_target(struct Client *sptr, void *target)
{
  /* Ok, this shouldn't work esp on alpha
  */
  unsigned char  hash = hash_target((unsigned long) target);
  unsigned char* targets;
  int            i;
  assert(0 != sptr);
  assert(cli_local(sptr));

  targets = cli_targets(sptr);

  /* 
   * Already in table?
   */
  for (i = 0; i < MAXTARGETS; ++i) {
    if (targets[i] == hash)
      return;
  }
  /*
   * New target
   */
  memmove(&targets[RESERVEDTARGETS + 1],
          &targets[RESERVEDTARGETS], MAXTARGETS - RESERVEDTARGETS - 1);
  targets[RESERVEDTARGETS] = hash;
}

/** Check whether \a sptr can send to or join \a target yet.
 * @param[in] sptr User trying to join a channel or send a message.
 * @param[in] target Target of the join or message.
 * @param[in] name Name of the target.
 * @param[in] created If non-zero, trying to join a new channel.
 * @return Non-zero if too many target changes; zero if okay to send.
 */
int check_target_limit(struct Client *sptr, void *target, const char *name,
    int created)
{
  unsigned char hash = hash_target((unsigned long) target);
  int            i;
  unsigned char* targets;

  assert(0 != sptr);
  assert(cli_local(sptr));
  targets = cli_targets(sptr);

  /* If user is invited to channel, give him/her a free target */
  if (IsChannelName(name) && IsInvited(sptr, target))
    return 0;

  /* opers always have a free target */
  if (IsAnOper(sptr))
    return 0;

  /*
   * Same target as last time?
   */
  if (targets[0] == hash)
    return 0;
  for (i = 1; i < MAXTARGETS; ++i) {
    if (targets[i] == hash) {
      memmove(&targets[1], &targets[0], i);
      targets[0] = hash;
      return 0;
    }
  }
  /*
   * New target
   */
  if (!created) {
    if (CurrentTime < cli_nexttarget(sptr)) {
      if (cli_nexttarget(sptr) - CurrentTime < TARGET_DELAY + 8) {
        /*
         * No server flooding
         */
        cli_nexttarget(sptr) += 2;
        send_reply(sptr, ERR_TARGETTOOFAST, name,
                   cli_nexttarget(sptr) - CurrentTime);
      }
      return 1;
    }
    else {
      cli_nexttarget(sptr) += TARGET_DELAY;
      if (cli_nexttarget(sptr) < CurrentTime - (TARGET_DELAY * (MAXTARGETS - 1)))
        cli_nexttarget(sptr) = CurrentTime - (TARGET_DELAY * (MAXTARGETS - 1));
    }
  }
  memmove(&targets[1], &targets[0], MAXTARGETS - 1);
  targets[0] = hash;
  return 0;
}

/** Allows a channel operator to avoid target change checks when
 * sending messages to users on their channel.
 * @param[in] source User sending the message.
 * @param[in] nick Destination of the message.
 * @param[in] channel Name of channel being sent to.
 * @param[in] text Message to send.
 * @param[in] is_notice If non-zero, use CNOTICE instead of CPRIVMSG.
 */
/* Added 971023 by Run. */
int whisper(struct Client* source, const char* nick, const char* channel,
            const char* text, int is_notice)
{
  struct Client*     dest;
  struct Channel*    chptr;
  struct Membership* membership;

  assert(0 != source);
  assert(0 != nick);
  assert(0 != channel);
  assert(MyUser(source));

  if (!(dest = FindUser(nick))) {
    return send_reply(source, ERR_NOSUCHNICK, nick);
  }
  if (!(chptr = FindChannel(channel))) {
    return send_reply(source, ERR_NOSUCHCHANNEL, channel);
  }
  /*
   * compare both users channel lists, instead of the channels user list
   * since the link is the same, this should be a little faster for channels
   * with a lot of users
   */
  for (membership = cli_user(source)->channel; membership; membership = membership->next_channel) {
    if (chptr == membership->channel)
      break;
  }
  if (0 == membership) {
    return send_reply(source, ERR_NOTONCHANNEL, chptr->chname);
  }
  if (!IsVoicedOrOpped(membership)) {
    return send_reply(source, ERR_VOICENEEDED, chptr->chname);
  }
  /*
   * lookup channel in destination
   */
  assert(0 != cli_user(dest));
  for (membership = cli_user(dest)->channel; membership; membership = membership->next_channel) {
    if (chptr == membership->channel)
      break;
  }
  if (0 == membership || IsZombie(membership)) {
    return send_reply(source, ERR_USERNOTINCHANNEL, cli_name(dest), chptr->chname);
  }
  if (is_silenced(source, dest))
    return 0;
          
  if (cli_user(dest)->away)
    send_reply(source, RPL_AWAY, cli_name(dest), cli_user(dest)->away);
  if (is_notice)
    sendcmdto_one(source, CMD_NOTICE, dest, "%C :%s", dest, text);
  else
    sendcmdto_one(source, CMD_PRIVATE, dest, "%C :%s", dest, text);
  return 0;
}


/** Send a user mode change for \a cptr to neighboring servers.
 * @param[in] cptr User whose mode is changing.
 * @param[in] sptr Client who sent us the mode change message.
 * @param[in] old Prior set of user flags.
 * @param[in] prop If non-zero, also include FLAG_OPER.
 */
void send_umode_out(struct Client *cptr, struct Client *sptr,
                    struct Flags *old, int prop)
{
  int i;
  struct Client *acptr;

  send_umode(NULL, sptr, old, prop ? SEND_UMODES : SEND_UMODES_BUT_OPER);

  for (i = HighestFd; i >= 0; i--)
  {
    if ((acptr = LocalClientArray[i]) && IsServer(acptr) &&
        (acptr != cptr) && (acptr != sptr) && *umodeBuf)
      sendcmdto_one(sptr, CMD_MODE, acptr, "%s %s", cli_name(sptr), umodeBuf);
  }
  if (cptr && MyUser(cptr))
    send_umode(cptr, sptr, old, ALL_UMODES);
}


/** Call \a fmt for each Client named in \a names.
 * @param[in] sptr Client requesting information.
 * @param[in] names Space-delimited list of nicknames.
 * @param[in] rpl Base reply string for messages.
 * @param[in] fmt Formatting callback function.
 */
void send_user_info(struct Client* sptr, char* names, int rpl, InfoFormatter fmt)
{
  char*          name;
  char*          p = 0;
  int            arg_count = 0;
  int            users_found = 0;
  struct Client* acptr;
  struct MsgBuf* mb;

  assert(0 != sptr);
  assert(0 != names);
  assert(0 != fmt);

  mb = msgq_make(sptr, rpl_str(rpl), cli_name(&me), cli_name(sptr));

  for (name = ircd_strtok(&p, names, " "); name; name = ircd_strtok(&p, 0, " ")) {
    if ((acptr = FindUser(name))) {
      if (users_found++)
	msgq_append(0, mb, " ");
      (*fmt)(acptr, sptr, mb);
    }
    if (5 == ++arg_count)
      break;
  }
  send_buffer(sptr, mb, 0);
  msgq_clean(mb);
}

/** Set \a flag on \a cptr and possibly hide the client's hostmask.
 * @param[in,out] cptr User who is getting a new flag.
 * @param[in] flag Some flag that affects host-hiding (FLAG_HIDDENHOST, FLAG_ACCOUNT).
 * @return Zero.
 */
int
hide_hostmask(struct Client *cptr, unsigned int flag)
{
  struct Membership *chan;

  switch (flag) {
  case FLAG_HIDDENHOST:
    /* Local users cannot set +x unless FEAT_HOST_HIDING is true. */
    if (MyConnect(cptr) && !feature_bool(FEAT_HOST_HIDING))
      return 0;
    /* If the user is +h, we don't hide the hostmask.  Set the flag to keep sync though */
    if (HasSetHost(cptr)) {
      SetFlag(cptr, flag);
       return 0;
    }
    break;
  case FLAG_ACCOUNT:
    /* Invalidate all bans against the user so we check them again */
    for (chan = (cli_user(cptr))->channel; chan;
         chan = chan->next_channel)
      ClearBanValid(chan);
    break;
  default:
    return 0;
  }

  SetFlag(cptr, flag);
  if (!HasFlag(cptr, FLAG_HIDDENHOST) || !HasFlag(cptr, FLAG_ACCOUNT))
    return 0;

  sendcmdto_common_channels_butone(cptr, CMD_QUIT, cptr, ":Registered");
  ircd_snprintf(0, cli_user(cptr)->host, HOSTLEN, "%s.%s",
                cli_user(cptr)->account, feature_str(FEAT_HIDDEN_HOST));

  /* ok, the client is now fully hidden, so let them know -- hikari */
  if (MyConnect(cptr))
   send_reply(cptr, RPL_HOSTHIDDEN, cli_user(cptr)->host);

  /*
   * Go through all channels the client was on, rejoin him
   * and set the modes, if any
   */
  for (chan = cli_user(cptr)->channel; chan; chan = chan->next_channel)
  {
    if (IsZombie(chan))
      continue;
    /* Send a JOIN unless the user's join has been delayed. */
    if (!IsDelayedJoin(chan))
      sendcmdto_channel_butserv_butone(cptr, CMD_JOIN, chan->channel, cptr, 0,
                                         "%H", chan->channel);
    if (IsChanOp(chan) && HasVoice(chan))
      sendcmdto_channel_butserv_butone(&his, CMD_MODE, chan->channel, cptr, 0,
                                       "%H +ov %C %C", chan->channel, cptr,
                                       cptr);
    else if (IsChanOp(chan) || HasVoice(chan))
      sendcmdto_channel_butserv_butone(&his, CMD_MODE, chan->channel, cptr, 0,
        "%H +%c %C", chan->channel, IsChanOp(chan) ? 'o' : 'v', cptr);
  }
  return 0;
}

/*
 * set_hostmask() - derived from hide_hostmask()
 *
 */
int set_hostmask(struct Client *cptr, char *hostmask, char *password)
{
  int restore = 0;
  int freeform = 0;
  char *host, *new_vhost, *vhost_pass;
  char hiddenhost[USERLEN + HOSTLEN + 2];
  struct Membership *chan;

  Debug((DEBUG_INFO, "set_hostmask() %C, %s, %s", cptr, hostmask, password));

  /* sethost enabled? */
  if (MyConnect(cptr) && !feature_bool(FEAT_SETHOST)) {
    send_reply(cptr, ERR_DISABLED, "SETHOST");
    return 0;
  }

  /* sethost enabled for users? */
  if (MyConnect(cptr) && !IsAnOper(cptr) && !feature_bool(FEAT_SETHOST_USER)) {
    send_reply(cptr, ERR_NOPRIVILEGES);
    return 0;
  }
 
  /* MODE_DEL: restore original hostmask */
  if (EmptyString(hostmask)) {
    /* is already sethost'ed? */
    if (IsSetHost(cptr)) {
      restore = 1;
      sendcmdto_common_channels_butone(cptr, CMD_QUIT, cptr, ":Host change");
      /* If they are +rx, we need to return to their +x host, not their "real" host */
      if (HasHiddenHost(cptr))
        ircd_snprintf(0, cli_user(cptr)->host, HOSTLEN, "%s.%s",
          cli_user(cptr)->account, feature_str(FEAT_HIDDEN_HOST));
      else
        strncpy(cli_user(cptr)->host, cli_user(cptr)->realhost, HOSTLEN);
      strncpy(cli_user(cptr)->username, cli_user(cptr)->realusername, USERLEN);
      /* log it */
      if (MyConnect(cptr))
        log_write(LS_SETHOST, L_INFO, LOG_NOSNOTICE,
            "SETHOST (%s@%s) by (%#R): restoring real hostmask",
            cli_user(cptr)->username, cli_user(cptr)->host, cptr);
    } else
      return 0;
  /* MODE_ADD: set a new hostmask */
  } else {
    /* chop up ident and host.cc */
    if ((host = strrchr(hostmask, '@'))) /* oper can specifiy ident@host.cc */
      *host++ = '\0';
    else /* user can only specifiy host.cc [password] */
      host = hostmask;
    /*
     * Oper sethost
     */
    if (MyConnect(cptr)) {
      if (IsAnOper(cptr)) {
        if ((new_vhost = IsVhost(host, 1)) == NULL) {
          if (!feature_bool(FEAT_SETHOST_FREEFORM)) {
            send_reply(cptr, ERR_HOSTUNAVAIL, hostmask);
            log_write(LS_SETHOST, L_INFO, LOG_NOSNOTICE,
                "SETHOST (%s@%s) by (%#R): no such s-line",
                (host != hostmask) ? hostmask : cli_user(cptr)->username, host, cptr);
            return 0;
          } else /* freeform active, log and go */
            freeform = 1;
        }
        sendcmdto_common_channels_butone(cptr, CMD_QUIT, cptr, ":Host change");
        /* set the new ident and host */
        if (host != hostmask) /* oper only specified host.cc */
          strncpy(cli_user(cptr)->username, hostmask, USERLEN);
        strncpy(cli_user(cptr)->host, host, HOSTLEN);
        /* log it */
        log_write(LS_SETHOST, (freeform) ? L_NOTICE : L_INFO,
            (freeform) ? 0 : LOG_NOSNOTICE, "SETHOST (%s@%s) by (%#R)%s",
            cli_user(cptr)->username, cli_user(cptr)->host, cptr,
            (freeform) ? ": using freeform" : "");
      /*
       * plain user sethost, handled here
       */
      } else {
        /* empty password? */
        if (EmptyString(password)) {
          send_reply(cptr, ERR_NEEDMOREPARAMS, "MODE");
          return 0;
        }
        /* no such s-line */
        if ((new_vhost = IsVhost(host, 0)) == NULL) {
          send_reply(cptr, ERR_HOSTUNAVAIL, hostmask);
          log_write(LS_SETHOST, L_INFO, LOG_NOSNOTICE, "SETHOST (%s@%s %s) by (%#R): no such s-line",
              cli_user(cptr)->username, host, password, cptr);
          return 0;
        }
        /* no password */
        if ((vhost_pass = IsVhostPass(new_vhost)) == NULL) {
          send_reply(cptr, ERR_PASSWDMISMATCH);
          log_write(LS_SETHOST, L_INFO, 0, "SETHOST (%s@%s %s) by (%#R): trying to use an oper s-line",
              cli_user(cptr)->username, host, password, cptr);
          return 0;
        }
        /* incorrect password */
        if (strCasediff(vhost_pass, password)) {
          send_reply(cptr, ERR_PASSWDMISMATCH);
          log_write(LS_SETHOST, L_NOTICE, 0, "SETHOST (%s@%s %s) by (%#R): incorrect password",
              cli_user(cptr)->username, host, password, cptr);
          return 0;
        }
        sendcmdto_common_channels_butone(cptr, CMD_QUIT, cptr, ":Host change");
        /* set the new host */
        strncpy(cli_user(cptr)->host, new_vhost, HOSTLEN);
        /* log it */
        log_write(LS_SETHOST, L_INFO, LOG_NOSNOTICE, "SETHOST (%s@%s) by (%#R)",
            cli_user(cptr)->username, cli_user(cptr)->host, cptr);
      }
    } else { /* remote user */
        sendcmdto_common_channels_butone(cptr, CMD_QUIT, cptr, ":Host change");
        if (host != hostmask) /* oper only specified host.cc */
          strncpy(cli_user(cptr)->username, hostmask, USERLEN);
        strncpy(cli_user(cptr)->host, host, HOSTLEN);
    }
  }

  if (restore)
    ClearSetHost(cptr);
  else
    SetSetHost(cptr);

  if (MyConnect(cptr)) {
    ircd_snprintf(0, hiddenhost, HOSTLEN + USERLEN + 2, "%s@%s",
      cli_user(cptr)->username, cli_user(cptr)->host);
    send_reply(cptr, RPL_HOSTHIDDEN, hiddenhost);
  }

#if 0
  /* Code copied from hide_hostmask().  This is the old (pre-delayedjoin) 
   * version.  Switch this in if you're not using the delayed join patch. */
  /*
   * Go through all channels the client was on, rejoin him
   * and set the modes, if any
   */
  for (chan = cli_user(cptr)->channel; chan; chan = chan->next_channel) {
    if (IsZombie(chan))
      continue;
    sendcmdto_channel_butserv_butone(cptr, CMD_JOIN, chan->channel, cptr,
      "%H", chan->channel);
    if (IsChanOp(chan) && HasVoice(chan)) {
      sendcmdto_channel_butserv_butone(&me, CMD_MODE, chan->channel, cptr,
        "%H +ov %C %C", chan->channel, cptr, cptr);
    } else if (IsChanOp(chan) || HasVoice(chan)) {
      sendcmdto_channel_butserv_butone(&me, CMD_MODE, chan->channel, cptr,
        "%H +%c %C", chan->channel, IsChanOp(chan) ? 'o' : 'v', cptr);
    }
  }
#endif

  /*
   * Go through all channels the client was on, rejoin him
   * and set the modes, if any
   */
  for (chan = cli_user(cptr)->channel; chan; chan = chan->next_channel) {
    if (IsZombie(chan))
      continue;
    /* If this channel has delayed joins and the user has no modes, just set
     * the delayed join flag rather than showing the join, even if the user
     * was visible before */
    if (!IsChanOp(chan) && !HasVoice(chan)
        && (chan->channel->mode.mode & MODE_DELJOINS)) {
      SetDelayedJoin(chan);
    } else {
      sendcmdto_channel_butserv_butone(cptr, CMD_JOIN, chan->channel, cptr, 0,
        "%H", chan->channel);
    }
    if (IsChanOp(chan) && HasVoice(chan)) {
      sendcmdto_channel_butserv_butone(&me, CMD_MODE, chan->channel, cptr, 0,
        "%H +ov %C %C", chan->channel, cptr, cptr);
    } else if (IsChanOp(chan) || HasVoice(chan)) {
      sendcmdto_channel_butserv_butone(&me, CMD_MODE, chan->channel, cptr, 0,
        "%H +%c %C", chan->channel, IsChanOp(chan) ? 'o' : 'v', cptr);
    }
  }
  return 1;
}

/** Set a user's mode.  This function checks that \a cptr is trying to
 * set his own mode, prevents local users from setting inappropriate
 * modes through this function, and applies any other side effects of
 * a successful mode change.
 *
 * @param[in,out] cptr User setting someone's mode.
 * @param[in] sptr Client who sent the mode change message.
 * @param[in] parc Number of parameters in \a parv.
 * @param[in] parv Parameters to MODE.
 * @return Zero.
 */
int set_user_mode(struct Client *cptr, struct Client *sptr, int parc, char *parv[])
{
  char** p;
  char*  m;
  struct Client *acptr;
  int what;
  int i;
  struct Flags setflags;
  unsigned int tmpmask = 0;
  int snomask_given = 0;
  char buf[BUFSIZE];
  char *hostmask, *password;
  int prop = 0;
  int do_host_hiding = 0;
  int do_set_host = 0;

  hostmask = password = NULL;
  what = MODE_ADD;

  if (parc < 2)
    return need_more_params(sptr, "MODE");

  if (!(acptr = FindUser(parv[1])))
  {
    if (MyConnect(sptr))
      send_reply(sptr, ERR_NOSUCHCHANNEL, parv[1]);
    return 0;
  }

  if (IsServer(sptr) || sptr != acptr)
  {
    if (IsServer(cptr))
      sendwallto_group_butone(&me, WALL_WALLOPS, 0, 
	  		    "MODE for User %s from %s!%s", parv[1],
                            cli_name(cptr), cli_name(sptr));
    else
      send_reply(sptr, ERR_USERSDONTMATCH);
    return 0;
  }

  if (parc < 3)
  {
    m = buf;
    *m++ = '+';
    for (i = 0; i < USERMODELIST_SIZE; i++)
    {
      if (HasFlag(sptr, userModeList[i].flag) &&
          ((userModeList[i].flag != FLAG_ACCOUNT) &&
          (userModeList[i].flag != FLAG_SETHOST)))
        *m++ = userModeList[i].c;
    }
    *m = '\0';
    send_reply(sptr, RPL_UMODEIS, buf);
    if (HasFlag(sptr, FLAG_SERVNOTICE) && MyConnect(sptr)
        && cli_snomask(sptr) !=
        (unsigned int)(IsOper(sptr) ? SNO_OPERDEFAULT : SNO_DEFAULT))
      send_reply(sptr, RPL_SNOMASK, cli_snomask(sptr), cli_snomask(sptr));
    return 0;
  }

  /*
   * find flags already set for user
   * why not just copy them?
   */
  setflags = cli_flags(sptr);

  if (MyConnect(sptr))
    tmpmask = cli_snomask(sptr);

  /*
   * parse mode change string(s)
   */
  for (p = &parv[2]; *p; p++) {       /* p is changed in loop too */
    for (m = *p; *m; m++) {
      switch (*m) {
      case '+':
        what = MODE_ADD;
        break;
      case '-':
        what = MODE_DEL;
        break;
      case 's':
        if (*(p + 1) && is_snomask(*(p + 1))) {
          snomask_given = 1;
          tmpmask = umode_make_snomask(tmpmask, *++p, what);
          tmpmask &= (IsAnOper(sptr) ? SNO_ALL : SNO_USER);
        }
        else
          tmpmask = (what == MODE_ADD) ?
              (IsAnOper(sptr) ? SNO_OPERDEFAULT : SNO_DEFAULT) : 0;
        if (tmpmask)
	  SetServNotice(sptr);
        else
	  ClearServNotice(sptr);
        break;
      case 'w':
        if (what == MODE_ADD)
          SetWallops(sptr);
        else
          ClearWallops(sptr);
        break;
      case 'o':
        if (what == MODE_ADD)
          SetOper(sptr);
        else {
          ClrFlag(sptr, FLAG_OPER);
          ClrFlag(sptr, FLAG_LOCOP);
          if (MyConnect(sptr))
          {
            tmpmask = cli_snomask(sptr) & ~SNO_OPER;
            cli_handler(sptr) = CLIENT_HANDLER;
          }
        }
        break;
      case 'O':
        if (what == MODE_ADD)
          SetLocOp(sptr);
        else
        { 
          ClrFlag(sptr, FLAG_OPER);
          ClrFlag(sptr, FLAG_LOCOP);
          if (MyConnect(sptr))
          {
            tmpmask = cli_snomask(sptr) & ~SNO_OPER;
            cli_handler(sptr) = CLIENT_HANDLER;
          }
        }
        break;
      case 'i':
        if (what == MODE_ADD)
          SetInvisible(sptr);
        else
          if (!feature_bool(FEAT_AUTOINVISIBLE) || IsOper(sptr)) /* Don't allow non-opers to -i if FEAT_AUTOINVISIBLE is set */
            ClearInvisible(sptr);
        break;
      case 'd':
        if (what == MODE_ADD)
          SetDeaf(sptr);
        else
          ClearDeaf(sptr);
        break;
      case 'k':
        if (what == MODE_ADD)
          SetChannelService(sptr);
        else
          ClearChannelService(sptr);
        break;
      case 'X':
        if (what == MODE_ADD)
          SetXtraOp(sptr);
        else
          ClearXtraOp(sptr);
        break;
      case 'n':
        if (what == MODE_ADD)
          SetNoChan(sptr);
        else
          ClearNoChan(sptr);
        break;
      case 'I':
        if (what == MODE_ADD)
          SetNoIdle(sptr);
        else
          ClearNoIdle(sptr);
        break;
      case 'g':
        if (what == MODE_ADD)
          SetDebug(sptr);
        else
          ClearDebug(sptr);
        break;
      case 'x':
        if (what == MODE_ADD)
          do_host_hiding = 1;
         break;
      case 'h':
         if (what == MODE_ADD) {
           if (*(p + 1) && is_hostmask(*(p + 1))) {
             do_set_host = 1;
             hostmask = *++p;
             /* DON'T step p onto the trailing NULL in the parameter array! - splidge */
             if (*(p+1))
               password = *++p;
             else
               password = NULL;
           } else {
             if (!*(p+1))
               send_reply(sptr, ERR_NEEDMOREPARAMS, "SETHOST");
             else {
               send_reply(sptr, ERR_BADHOSTMASK, *(p+1));
               p++; /* Swallow the arg anyway */
             }
           }
         } else { /* MODE_DEL */
           do_set_host = 1;
           hostmask = NULL;
           password = NULL;
         }
         break;
      case 'R':
        if (what == MODE_ADD)
          SetAccountOnly(sptr);
        else
          ClearAccountOnly(sptr);
        break;
      case 'P':
	if (what == MODE_ADD)
          SetParanoid(sptr);
        else
          ClearParanoid(sptr);
	break;
      default:
        send_reply(sptr, ERR_UMODEUNKNOWNFLAG, *m);
        break;
      }
    }
  }
  /*
   * Evaluate rules for new user mode
   * Stop users making themselves operators too easily:
   */
  if (!IsServer(cptr))
  {
    if (!FlagHas(&setflags, FLAG_OPER) && IsOper(sptr))
      ClearOper(sptr);
    if (!FlagHas(&setflags, FLAG_LOCOP) && IsLocOp(sptr))
      ClearLocOp(sptr);
    /*
     * new umode; servers can set it, local users cannot;
     * prevents users from /kick'ing or /mode -o'ing
     */
    if (!FlagHas(&setflags, FLAG_CHSERV) && !IsOper(sptr))
      ClearChannelService(sptr);
    if (!FlagHas(&setflags, FLAG_XTRAOP) && !IsOper(sptr))
      ClearXtraOp(sptr);
    if (!FlagHas(&setflags, FLAG_NOCHAN) && !(IsOper(sptr) || feature_bool(FEAT_USER_HIDECHANS)))
      ClearNoChan(sptr);
    if (!FlagHas(&setflags, FLAG_NOIDLE) && !IsOper(sptr))
      ClearNoIdle(sptr);
    if (!FlagHas(&setflags, FLAG_PARANOID) && !IsOper(sptr))
      ClearParanoid(sptr);

    /*
     * only send wallops to opers
     */
    if (feature_bool(FEAT_WALLOPS_OPER_ONLY) && !IsAnOper(sptr) &&
	!FlagHas(&setflags, FLAG_WALLOP))
      ClearWallops(sptr);
    if (feature_bool(FEAT_HIS_SNOTICES_OPER_ONLY) && MyConnect(sptr) &&
        !IsAnOper(sptr) && !FlagHas(&setflags, FLAG_SERVNOTICE))
    {
      ClearServNotice(sptr);
      set_snomask(sptr, 0, SNO_SET);
    }
    if (feature_bool(FEAT_HIS_DEBUG_OPER_ONLY) &&
        !IsAnOper(sptr) && !FlagHas(&setflags, FLAG_DEBUG))
      ClearDebug(sptr);
  }
  if (MyConnect(sptr))
  {
    if ((FlagHas(&setflags, FLAG_OPER) || FlagHas(&setflags, FLAG_LOCOP)) &&
        !IsAnOper(sptr))
      det_confs_butmask(sptr, CONF_CLIENT & ~CONF_OPERATOR);

    if (SendServNotice(sptr))
    {
      if (tmpmask != cli_snomask(sptr))
	set_snomask(sptr, tmpmask, SNO_SET);
      if (cli_snomask(sptr) && snomask_given)
	send_reply(sptr, RPL_SNOMASK, cli_snomask(sptr), cli_snomask(sptr));
    }
    else
      set_snomask(sptr, 0, SNO_SET);
  }
  /*
   * Compare new flags with old flags and send string which
   * will cause servers to update correctly.
   */
  if (!FlagHas(&setflags, FLAG_OPER) && IsOper(sptr))
  {
    /* user now oper */
    ++UserStats.opers;
    client_set_privs(sptr, NULL); /* may set propagate privilege */
  }
  /* remember propagate privilege setting */
  if (HasPriv(sptr, PRIV_PROPAGATE))
    prop = 1;
  if (FlagHas(&setflags, FLAG_OPER) && !IsOper(sptr))
  {
    /* user no longer oper */
    --UserStats.opers;
    client_set_privs(sptr, NULL); /* will clear propagate privilege */
  }
  if (FlagHas(&setflags, FLAG_INVISIBLE) && !IsInvisible(sptr))
    --UserStats.inv_clients;
  if (!FlagHas(&setflags, FLAG_INVISIBLE) && IsInvisible(sptr))
    ++UserStats.inv_clients;
  if (!FlagHas(&setflags, FLAG_HIDDENHOST) && do_host_hiding)
    hide_hostmask(sptr, FLAG_HIDDENHOST);
  if (do_set_host) {
    /* We clear the flag in the old mask, so that the +h will be sent */
    /* Only do this if we're SETTING +h and it succeeded */
    if (set_hostmask(sptr, hostmask, password) && hostmask)
      FlagClr(&setflags, FLAG_SETHOST);
  }
  send_umode_out(cptr, sptr, &setflags, prop);

  return 0;
}

/** Build a mode string to describe modes for \a cptr.
 * @param[in] cptr Some user.
 * @return Pointer to a static buffer.
 */
char *umode_str(struct Client *cptr)
{
  /* Maximum string size: "owidgrx\0" */
  char *m = umodeBuf;
  int i;
  struct Flags c_flags = cli_flags(cptr);

  if (!HasPriv(cptr, PRIV_PROPAGATE))
    FlagClr(&c_flags, FLAG_OPER);

  for (i = 0; i < USERMODELIST_SIZE; ++i)
  {
    if (FlagHas(&c_flags, userModeList[i].flag) &&
        userModeList[i].flag >= FLAG_GLOBAL_UMODES)
      *m++ = userModeList[i].c;
  }

  if (IsAccount(cptr))
  {
    char* t = cli_user(cptr)->account;

    *m++ = ' ';
    while ((*m++ = *t++))
      ; /* Empty loop */

    if (cli_user(cptr)->acc_create) {
      char nbuf[20];
      Debug((DEBUG_DEBUG, "Sending timestamped account in user mode for "
	     "account \"%s\"; timestamp %Tu", cli_user(cptr)->account,
	     cli_user(cptr)->acc_create));
      ircd_snprintf(0, t = nbuf, sizeof(nbuf), ":%Tu",
		    cli_user(cptr)->acc_create);
      m--; /* back up over previous nul-termination */
      while ((*m++ = *t++))
	; /* Empty loop */
    }
    m--; /* Step back over the '\0' */
  }

  if (IsSetHost(cptr)) {
    *m++ = ' ';
    ircd_snprintf(0, m, USERLEN + HOSTLEN + 2, "%s@%s", cli_user(cptr)->username,
         cli_user(cptr)->host);
  } else
    *m = '\0';
  return umodeBuf;                /* Note: static buffer, gets
                                   overwritten by send_umode() */
}

/** Send a mode change string for \a sptr to \a cptr.
 * @param[in] cptr Destination of mode change message.
 * @param[in] sptr User whose mode has changed.
 * @param[in] old Pre-change set of modes for \a sptr.
 * @param[in] sendset One of ALL_UMODES, SEND_UMODES_BUT_OPER,
 * SEND_UMODES, to select which changed user modes to send.
 */
void send_umode(struct Client *cptr, struct Client *sptr, struct Flags *old,
                int sendset)
{
  int i;
  int flag;
  int needhost = 0;
  char *m;
  int what = MODE_NULL;

  /*
   * Build a string in umodeBuf to represent the change in the user's
   * mode between the new (cli_flags(sptr)) and 'old', but skipping
   * the modes indicated by sendset.
   */
  m = umodeBuf;
  *m = '\0';
  for (i = 0; i < USERMODELIST_SIZE; ++i)
  {
    flag = userModeList[i].flag;
    if (FlagHas(old, flag)
        == HasFlag(sptr, flag))
      continue;
    switch (sendset)
    {
    case ALL_UMODES:
      break;
    case SEND_UMODES_BUT_OPER:
      if (flag == FLAG_OPER)
        continue;
      /* and fall through */
    case SEND_UMODES:
      if (flag < FLAG_GLOBAL_UMODES)
        continue;
      break;      
    }
    /* Special case for SETHOST.. */
    if (flag == FLAG_SETHOST) {
      /* Don't send to users */
      if (cptr && MyUser(cptr))
      	continue;
      
      /* If we're setting +h, add the parameter later */
      if (!FlagHas(old, flag))	
      	needhost++;    
    }
    if (FlagHas(old, flag))
    {
      if (what == MODE_DEL)
        *m++ = userModeList[i].c;
      else
      {
        what = MODE_DEL;
        *m++ = '-';
        *m++ = userModeList[i].c;
      }
    }
    else /* !FlagHas(old, flag) */
    {
      if (what == MODE_ADD)
        *m++ = userModeList[i].c;
      else
      {
        what = MODE_ADD;
        *m++ = '+';
        *m++ = userModeList[i].c;
      }
    }
  }
  if (needhost) {
    *m++ = ' ';
    ircd_snprintf(0, m, USERLEN + HOSTLEN + 1, "%s@%s", cli_user(sptr)->username,
         cli_user(sptr)->host);
  } else
    *m = '\0';
  if (*umodeBuf && cptr)
    sendcmdto_one(sptr, CMD_MODE, cptr, "%s %s", cli_name(sptr), umodeBuf);
}

/**
 * Check to see if this resembles a sno_mask.  It is if 1) there is
 * at least one digit and 2) The first digit occurs before the first
 * alphabetic character.
 * @param[in] word Word to check for sno_mask-ness.
 * @return Non-zero if \a word looks like a server notice mask; zero if not.
 */
int is_snomask(char *word)
{
  if (word)
  {
    for (; *word; word++)
      if (IsDigit(*word))
        return 1;
      else if (IsAlpha(*word))
        return 0;
  }
  return 0;
}

 /*
  * Check to see if it resembles a valid hostmask.
  */
int is_hostmask(char *word)
{
  int i = 0;
  char *host;

  Debug((DEBUG_INFO, "is_hostmask() %s", word));

  if (strlen(word) > (HOSTLEN + USERLEN + 1) || strlen(word) <= 0)
    return 0;

  /* if a host is specified, make sure it's valid */
  host = strrchr(word, '@');
  if (host) {
     if (strlen(++host) < 1)
       return 0;
     if (strlen(host) > HOSTLEN)
       return 0;
  }

  if (word) {
    if ('@' == *word)	/* no leading @'s */
        return 0;

    if ('#' == *word) {	/* numeric index given? */
      for (word++; *word; word++) {
        if (!IsDigit(*word))
          return 0;
      }
      return 1;
    }

    /* normal hostmask, account for at most one '@' */
    for (; *word; word++) {
      if ('@' == *word) {
        i++;
        continue;
      }
      if (!IsHostChar(*word))
        return 0;
    }
    return (1 < i) ? 0 : 1; /* no more than on '@' */
  }
  return 0;
}

 /*
  * IsVhost() - Check if given host is a valid spoofhost
  * (ie: configured thru a S:line)
  */
static char *IsVhost(char *hostmask, int oper)
{
  unsigned int i = 0, y = 0;
  struct sline *sconf;

  Debug((DEBUG_INFO, "IsVhost() %s", hostmask));

  if (EmptyString(hostmask))
    return NULL;

  /* spoofhost specified as index, ie: #27 */
  if ('#' == hostmask[0]) {
    y = atoi(hostmask + 1);
    for (i = 0, sconf = GlobalSList; sconf; sconf = sconf->next) {
      if (!oper && EmptyString(sconf->passwd))
        continue;
      if (y == ++i)
        return sconf->spoofhost;
    }
    return NULL;
  }

  /* spoofhost specified as host, ie: host.cc */
  for (sconf = GlobalSList; sconf; sconf = sconf->next)
    if (strCasediff(hostmask, sconf->spoofhost) == 0)
      return sconf->spoofhost;

  return NULL;
}

 /*
  * IsVhostPass() - Check if given spoofhost has a password
  * associated with it, and if, return the password (cleartext)
  */
static char *IsVhostPass(char *hostmask)
{
  struct sline *sconf;

  Debug((DEBUG_INFO, "IsVhostPass() %s", hostmask));

  if (EmptyString(hostmask))
    return NULL;

  for (sconf = GlobalSList; sconf; sconf = sconf->next)
    if (strCasediff(hostmask, sconf->spoofhost) == 0) {
      Debug((DEBUG_INFO, "sconf->passwd %s", sconf->passwd));
      return EmptyString(sconf->passwd) ? NULL : sconf->passwd;
    }

  return NULL;
}

/** Update snomask \a oldmask according to \a arg and \a what.
 * @param[in] oldmask Original user mask.
 * @param[in] arg Update string (either a number or '+'/'-' followed by a number).
 * @param[in] what MODE_ADD if adding the mask.
 * @return New value of service notice mask.
 */
unsigned int umode_make_snomask(unsigned int oldmask, char *arg, int what)
{
  unsigned int sno_what;
  unsigned int newmask;
  if (*arg == '+')
  {
    arg++;
    if (what == MODE_ADD)
      sno_what = SNO_ADD;
    else
      sno_what = SNO_DEL;
  }
  else if (*arg == '-')
  {
    arg++;
    if (what == MODE_ADD)
      sno_what = SNO_DEL;
    else
      sno_what = SNO_ADD;
  }
  else
    sno_what = (what == MODE_ADD) ? SNO_SET : SNO_DEL;
  /* pity we don't have strtoul everywhere */
  newmask = (unsigned int)atoi(arg);
  if (sno_what == SNO_DEL)
    newmask = oldmask & ~newmask;
  else if (sno_what == SNO_ADD)
    newmask |= oldmask;
  return newmask;
}

/** Remove \a cptr from the singly linked list \a list.
 * @param[in] cptr Client to remove from list.
 * @param[in,out] list Pointer to head of list containing \a cptr.
 */
static void delfrom_list(struct Client *cptr, struct SLink **list)
{
  struct SLink* tmp;
  struct SLink* prv = NULL;

  for (tmp = *list; tmp; tmp = tmp->next) {
    if (tmp->value.cptr == cptr) {
      if (prv)
        prv->next = tmp->next;
      else
        *list = tmp->next;
      free_link(tmp);
      break;
    }
    prv = tmp;
  }
}

/** Set \a cptr's server notice mask, according to \a what.
 * @param[in,out] cptr Client whose snomask is updating.
 * @param[in] newmask Base value for new snomask.
 * @param[in] what One of SNO_ADD, SNO_DEL, SNO_SET, to choose operation.
 */
void set_snomask(struct Client *cptr, unsigned int newmask, int what)
{
  unsigned int oldmask, diffmask;        /* unsigned please */
  int i;
  struct SLink *tmp;

  oldmask = cli_snomask(cptr);

  if (what == SNO_ADD)
    newmask |= oldmask;
  else if (what == SNO_DEL)
    newmask = oldmask & ~newmask;
  else if (what != SNO_SET)        /* absolute set, no math needed */
    sendto_opmask_butone(0, SNO_OLDSNO, "setsnomask called with %d ?!", what);

  newmask &= (IsAnOper(cptr) ? SNO_ALL : SNO_USER);

  diffmask = oldmask ^ newmask;

  for (i = 0; diffmask >> i; i++) {
    if (((diffmask >> i) & 1))
    {
      if (((newmask >> i) & 1))
      {
        tmp = make_link();
        tmp->next = opsarray[i];
        tmp->value.cptr = cptr;
        opsarray[i] = tmp;
      }
      else
        /* not real portable :( */
        delfrom_list(cptr, &opsarray[i]);
    }
  }
  cli_snomask(cptr) = newmask;
}

/** Check whether \a sptr is allowed to send a message to \a acptr.
 * If \a sptr is a remote user, it means some server has an outdated
 * SILENCE list for \a acptr, so send the missing SILENCE mask(s) back
 * in the direction of \a sptr.  Skip the check if \a sptr is a server.
 * @param[in] sptr Client trying to send a message.
 * @param[in] acptr Destination of message.
 * @return Non-zero if \a sptr is SILENCEd by \a acptr, zero if not.
 */
int is_silenced(struct Client *sptr, struct Client *acptr)
{
  struct Ban *found;
  struct User *user;
  size_t buf_used, slen;
  char buf[BUFSIZE];

  if (IsServer(sptr) || !(user = cli_user(acptr))
      || !(found = find_ban(sptr, user->silence)))
    return 0;
  assert(!(found->flags & BAN_EXCEPTION));
  if (!MyConnect(sptr)) {
    /* Buffer positive silence to send back. */
    buf_used = strlen(found->banstr);
    memcpy(buf, found->banstr, buf_used);
    /* Add exceptions to buffer. */
    for (found = user->silence; found; found = found->next) {
      if (!(found->flags & BAN_EXCEPTION))
        continue;
      slen = strlen(found->banstr);
      if (buf_used + slen + 4 > 400) {
        buf[buf_used] = '\0';
        sendcmdto_one(acptr, CMD_SILENCE, cli_from(sptr), "%C %s", sptr, buf);
        buf_used = 0;
      }
      if (buf_used)
        buf[buf_used++] = ',';
      buf[buf_used++] = '+';
      buf[buf_used++] = '~';
      memcpy(buf + buf_used, found->banstr, slen);
      buf_used += slen;
    }
    /* Flush silence buffer. */
    if (buf_used) {
      buf[buf_used] = '\0';
      sendcmdto_one(acptr, CMD_SILENCE, cli_from(sptr), "%C %s", sptr, buf);
      buf_used = 0;
    }
  }
  return 1;
}

/** Send RPL_ISUPPORT lines to \a cptr.
 * @param[in] cptr Client to send ISUPPORT to.
 * @return Zero.
 */
int
send_supported(struct Client *cptr)
{
  char featurebuf[512];

  ircd_snprintf(0, featurebuf, sizeof(featurebuf), FEATURES1, FEATURESVALUES1);
  send_reply(cptr, RPL_ISUPPORT, featurebuf);
  ircd_snprintf(0, featurebuf, sizeof(featurebuf), FEATURES2, FEATURESVALUES2);
  send_reply(cptr, RPL_ISUPPORT, featurebuf);

  return 0; /* convenience return, if it's ever needed */
}<|MERGE_RESOLUTION|>--- conflicted
+++ resolved
@@ -354,169 +354,7 @@
   if (MyConnect(sptr))
   {
     assert(cptr == sptr);
-<<<<<<< HEAD
-    assert(cli_unreg(sptr) == 0);
-    if (!IsIAuthed(sptr)) {
-      if (iauth_active)
-        return iauth_start_client(iauth_active, sptr);
-      else
-        SetIAuthed(sptr);
-    }
-    switch (conf_check_client(sptr))
-    {
-      case ACR_OK:
-        break;
-      case ACR_NO_AUTHORIZATION:
-        sendto_opmask_butone(0, SNO_UNAUTH, "Unauthorized connection from %s.",
-                             get_client_name(sptr, HIDE_IP));
-        ++ServerStats->is_ref;
-        return exit_client(cptr, sptr, &me,
-                           "No Authorization - use another server");
-      case ACR_TOO_MANY_IN_CLASS:
-        if (CurrentTime - last_too_many1 >= (time_t) 60)
-        {
-          last_too_many1 = CurrentTime;
-          sendto_opmask_butone(0, SNO_TOOMANY, "Too many connections in "
-                               "class %s for %s.", get_client_class(sptr),
-                               get_client_name(sptr, SHOW_IP));
-        }
-        ++ServerStats->is_ref;
-        IPcheck_connect_fail(sptr);
-        return exit_client(cptr, sptr, &me,
-                           "Sorry, your connection class is full - try "
-                           "again later or try another server");
-      case ACR_TOO_MANY_FROM_IP:
-        if (CurrentTime - last_too_many2 >= (time_t) 60)
-        {
-          last_too_many2 = CurrentTime;
-          sendto_opmask_butone(0, SNO_TOOMANY, "Too many connections from "
-                               "same IP for %s.",
-                               get_client_name(sptr, SHOW_IP));
-        }
-        ++ServerStats->is_ref;
-        return exit_client(cptr, sptr, &me,
-                           "Too many connections from your host");
-      case ACR_ALREADY_AUTHORIZED:
-        /* Can this ever happen? */
-      case ACR_BAD_SOCKET:
-        ++ServerStats->is_ref;
-        IPcheck_connect_fail(sptr);
-        return exit_client(cptr, sptr, &me, "Unknown error -- Try again");
-    }
-    ircd_strncpy(user->host, cli_sockhost(sptr), HOSTLEN);
-    ircd_strncpy(user->realhost, cli_sockhost(sptr), HOSTLEN);
-    aconf = cli_confs(sptr)->value.aconf;
-
-    clean_user_id(user->username,
-                  HasFlag(sptr, FLAG_GOTID) ? cli_username(sptr) : username,
-                  HasFlag(sptr, FLAG_DOID) && !HasFlag(sptr, FLAG_GOTID)
-                  && !(HasSetHost(sptr))); /* No tilde for S-lined users. */
-
-    /* Have to set up "realusername" before doing the gline check below */
-    ircd_strncpy(user->realusername, user->username, USERLEN);
-
-    if ((user->username[0] == '\0')
-        || ((user->username[0] == '~') && (user->username[1] == '\000')))
-      return exit_client(cptr, sptr, &me, "USER: Bogus userid.");
-
-    if (!EmptyString(aconf->passwd)
-        && strcmp(cli_passwd(sptr), aconf->passwd))
-    {
-      ServerStats->is_ref++;
-      send_reply(sptr, ERR_PASSWDMISMATCH);
-      return exit_client(cptr, sptr, &me, "Bad Password");
-    }
-    memset(cli_passwd(sptr), 0, sizeof(cli_passwd(sptr)));
-    /*
-     * following block for the benefit of time-dependent K:-lines
-     */
-    killreason = find_kill(sptr, 1);
-    if (killreason) {
-      ServerStats->is_ref++;
-      return exit_client(cptr, sptr, &me,
-                         (killreason == -1 ? "K-lined" : "G-lined"));
-    }
-    /*
-     * Check for mixed case usernames, meaning probably hacked.  Jon2 3-94
-     * Summary of rules now implemented in this patch:         Ensor 11-94
-     * In a mixed-case name, if first char is upper, one more upper may
-     * appear anywhere.  (A mixed-case name *must* have an upper first
-     * char, and may have one other upper.)
-     * A third upper may appear if all 3 appear at the beginning of the
-     * name, separated only by "others" (-/_/.).
-     * A single group of digits is allowed anywhere.
-     * Two groups of digits are allowed if at least one of the groups is
-     * at the beginning or the end.
-     * Only one '-', '_', or '.' is allowed (or two, if not consecutive).
-     * But not as the first or last char.
-     * No other special characters are allowed.
-     * Name must contain at least one letter.
-     */
-    tmpstr2 = tmpstr = (username[0] == '~' ? &username[1] : username);
-    while (*tmpstr && !badid)
-    {
-      pos++;
-      c = *tmpstr;
-      tmpstr++;
-      if (IsLower(c))
-      {
-        lower++;
-      }
-      else if (IsUpper(c))
-      {
-        upper++;
-        if ((leadcaps || pos == 1) && !lower && !digits)
-          leadcaps++;
-      }
-      else if (IsDigit(c))
-      {
-        digits++;
-        if (pos == 1 || !IsDigit(d))
-        {
-          digitgroups++;
-          if (digitgroups > 2)
-            badid = 1;
-        }
-      }
-      else if (c == '-' || c == '_' || c == '.')
-      {
-        other++;
-        if (pos == 1)
-          badid = 1;
-        else if (d == '-' || d == '_' || d == '.' || other > 2)
-          badid = 1;
-      }
-      else
-        badid = 1;
-      d = c;
-    }
-    if (!badid)
-    {
-      if (lower && upper && (!leadcaps || leadcaps > 3 ||
-          (upper > 2 && upper > leadcaps)))
-        badid = 1;
-      else if (digitgroups == 2 && !(IsDigit(tmpstr2[0]) || IsDigit(c)))
-        badid = 1;
-      else if ((!lower && !upper) || !IsAlnum(c))
-        badid = 1;
-    }
-    if (badid && (!HasFlag(sptr, FLAG_GOTID) ||
-        strcmp(cli_username(sptr), username) != 0))
-    {
-      ServerStats->is_ref++;
-
-      send_reply(cptr, SND_EXPLICIT | ERR_INVALIDUSERNAME,
-                 ":Your username is invalid.");
-      send_reply(cptr, SND_EXPLICIT | ERR_INVALIDUSERNAME,
-                 ":Connect with your real username, in lowercase.");
-      send_reply(cptr, SND_EXPLICIT | ERR_INVALIDUSERNAME,
-                 ":If your mail address were foo@bar.com, your username "
-                 "would be foo.");
-      return exit_client(cptr, sptr, &me, "USER: Bad username");
-    }
-=======
-
->>>>>>> 9f8856e9
+
     Count_unknownbecomesclient(sptr, UserStats);
 
     if (MyConnect(sptr) && feature_bool(FEAT_AUTOINVISIBLE))
@@ -645,14 +483,9 @@
   sendcmdto_flag_serv_butone(user->server, CMD_NICK, cptr,
                              FLAG_IPV6, FLAG_LAST_FLAG,
                              "%s %d %Tu %s %s %s%s%s%s %s%s :%s",
-<<<<<<< HEAD
-                             nick, cli_hopcount(sptr) + 1, cli_lastnick(sptr),
-                             user->realusername, user->realhost,
-=======
                              cli_name(sptr), cli_hopcount(sptr) + 1,
                              cli_lastnick(sptr),
-                             user->username, user->realhost,
->>>>>>> 9f8856e9
+                             user->realusername, user->realhost,
                              *tmpstr ? "+" : "", tmpstr, *tmpstr ? " " : "",
                              iptobase64(ip_base64, &cli_ip(sptr), sizeof(ip_base64), 1),
                              NumNick(sptr), cli_info(sptr));
@@ -660,14 +493,9 @@
   sendcmdto_flag_serv_butone(user->server, CMD_NICK, cptr,
                              FLAG_LAST_FLAG, FLAG_IPV6,
                              "%s %d %Tu %s %s %s%s%s%s %s%s :%s",
-<<<<<<< HEAD
-                             nick, cli_hopcount(sptr) + 1, cli_lastnick(sptr),
-                             user->realusername, user->realhost,
-=======
                              cli_name(sptr), cli_hopcount(sptr) + 1,
                              cli_lastnick(sptr),
-                             user->username, user->realhost,
->>>>>>> 9f8856e9
+                             user->realusername, user->realhost,
                              *tmpstr ? "+" : "", tmpstr, *tmpstr ? " " : "",
                              iptobase64(ip_base64, &cli_ip(sptr), sizeof(ip_base64), 0),
                              NumNick(sptr), cli_info(sptr));
@@ -785,11 +613,7 @@
 
     cli_serv(sptr)->ghost = 0;        /* :server NICK means end of net.burst */
     ircd_strncpy(cli_username(new_client), parv[4], USERLEN);
-<<<<<<< HEAD
     ircd_strncpy(cli_user(new_client)->realusername, parv[4], USERLEN);
-=======
-    ircd_strncpy(cli_user(new_client)->username, parv[4], USERLEN);
->>>>>>> 9f8856e9
     ircd_strncpy(cli_user(new_client)->host, parv[5], HOSTLEN);
     ircd_strncpy(cli_user(new_client)->realhost, parv[5], HOSTLEN);
     ircd_strncpy(cli_info(new_client), parv[parc - 1], REALLEN);
@@ -815,11 +639,7 @@
       }
     }
 
-<<<<<<< HEAD
-    return register_user(cptr, new_client, cli_name(new_client), cli_username(new_client));
-=======
     return register_user(cptr, new_client);
->>>>>>> 9f8856e9
   }
   else if ((cli_name(sptr))[0]) {
     /*
