--- conflicted
+++ resolved
@@ -107,7 +107,6 @@
       check_target_limit(sptr, chptr, chptr->chname, 0))
     return;
 
-<<<<<<< HEAD
   /* +T check */
   if ((chptr->mode.mode & MODE_NOMULTITARGET) && (targetc > 1)) {
     send_reply(sptr, ERR_CANNOTSENDTOCHAN, chptr->chname);
@@ -129,10 +128,7 @@
         return;
       }
 
-  
-=======
   RevealDelayedJoinIfNeeded(sptr, chptr);
->>>>>>> 0cdb871f
   sendcmdto_channel_butone(sptr, CMD_PRIVATE, chptr, cli_from(sptr),
 			   SKIP_DEAF | SKIP_BURST, "%H :%s", chptr, text);
 }
@@ -164,7 +160,6 @@
       check_target_limit(sptr, chptr, chptr->chname, 0))
     return;
 
-<<<<<<< HEAD
   if ((chptr->mode.mode & MODE_NONOTICE))
     return;
 
@@ -183,9 +178,7 @@
       if (*ch++==1)
         return;
 
-=======
   RevealDelayedJoinIfNeeded(sptr, chptr);
->>>>>>> 0cdb871f
   sendcmdto_channel_butone(sptr, CMD_NOTICE, chptr, cli_from(sptr),
 			   SKIP_DEAF | SKIP_BURST, "%H :%s", chptr, text);
 }
