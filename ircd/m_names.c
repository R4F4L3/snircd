--- conflicted
+++ resolved
@@ -179,17 +179,6 @@
       /* space, modifier, nick, \r \n \0 */
     {
       send_reply(sptr, (filter & NAMES_DEL) ? RPL_DELNAMREPLY : RPL_NAMREPLY, buf);
-<<<<<<< HEAD
-=======
-      strcpy(buf, "* ");
-      ircd_strncpy(buf + 2, chptr->chname, len + 1);
-      buf[len + 2] = ':';
-      buf[len + 3] = '\0';
-      if (PubChannel(chptr))
-        *buf = '=';
-      else if (SecretChannel(chptr))
-        *buf = '@';
->>>>>>> f48189ac
       idx = len + 4;
       flag = 0;
       needs_space=0;
