/*
 * IRC - Internet Relay Chat, ircd/m_wallchops.c
 * Copyright (C) 1990 Jarkko Oikarinen and
 *                    University of Oulu, Computing Center
 *
 * See file AUTHORS in IRC package for additional names of
 * the programmers.
 *
 * This program is free software; you can redistribute it and/or modify
 * it under the terms of the GNU General Public License as published by
 * the Free Software Foundation; either version 1, or (at your option)
 * any later version.
 *
 * This program is distributed in the hope that it will be useful,
 * but WITHOUT ANY WARRANTY; without even the implied warranty of
 * MERCHANTABILITY or FITNESS FOR A PARTICULAR PURPOSE.  See the
 * GNU General Public License for more details.
 *
 * You should have received a copy of the GNU General Public License
 * along with this program; if not, write to the Free Software
 * Foundation, Inc., 675 Mass Ave, Cambridge, MA 02139, USA.
 *
 * $Id: m_wallchops.c 1903 2009-01-13 03:54:45Z entrope $
 */

/*
 * m_functions execute protocol messages on this server:
 *
 *    cptr    is always NON-NULL, pointing to a *LOCAL* client
 *            structure (with an open socket connected!). This
 *            identifies the physical socket where the message
 *            originated (or which caused the m_function to be
 *            executed--some m_functions may call others...).
 *
 *    sptr    is the source of the message, defined by the
 *            prefix part of the message if present. If not
 *            or prefix not found, then sptr==cptr.
 *
 *            (!IsServer(cptr)) => (cptr == sptr), because
 *            prefixes are taken *only* from servers...
 *
 *            (IsServer(cptr))
 *                    (sptr == cptr) => the message didn't
 *                    have the prefix.
 *
 *                    (sptr != cptr && IsServer(sptr) means
 *                    the prefix specified servername. (?)
 *
 *                    (sptr != cptr && !IsServer(sptr) means
 *                    that message originated from a remote
 *                    user (not local).
 *
 *            combining
 *
 *            (!IsServer(sptr)) means that, sptr can safely
 *            taken as defining the target structure of the
 *            message in this server.
 *
 *    *Always* true (if 'parse' and others are working correct):
 *
 *    1)      sptr->from == cptr  (note: cptr->from == cptr)
 *
 *    2)      MyConnect(sptr) <=> sptr == cptr (e.g. sptr
 *            *cannot* be a local connection, unless it's
 *            actually cptr!). [MyConnect(x) should probably
 *            be defined as (x == x->from) --msa ]
 *
 *    parc    number of variable parameter strings (if zero,
 *            parv is allowed to be NULL)
 *
 *    parv    a NULL terminated list of parameter pointers,
 *
 *                    parv[0], sender (prefix string), if not present
 *                            this points to an empty string.
 *                    parv[1]...parv[parc-1]
 *                            pointers to additional parameters
 *                    parv[parc] == NULL, *always*
 *
 *            note:   it is guaranteed that parv[0]..parv[parc-1] are all
 *                    non-NULL pointers.
 */
#include "config.h"

#include "channel.h"
#include "client.h"
#include "hash.h"
#include "ircd.h"
#include "ircd_log.h"
#include "ircd_reply.h"
#include "ircd_string.h"
#include "msg.h"
#include "numeric.h"
#include "numnicks.h"
#include "s_user.h"
#include "send.h"

/* #include <assert.h> -- Now using assert in ircd_log.h */

/*
 * m_wallchops - local generic message handler
 */
int m_wallchops(struct Client* cptr, struct Client* sptr, int parc, char* parv[])
{
  struct Channel *chptr;
  struct Membership* member;
  const char *ch;

  assert(0 != cptr);
  assert(cptr == sptr);

  ClrFlag(sptr, FLAG_TS8);

  if (parc < 2 || EmptyString(parv[1]))
    return send_reply(sptr, ERR_NORECIPIENT, "WALLCHOPS");

  if (parc < 3 || EmptyString(parv[parc - 1]))
    return send_reply(sptr, ERR_NOTEXTTOSEND);

  if (IsChannelName(parv[1]) && (chptr = FindChannel(parv[1]))) {
<<<<<<< HEAD
    if (client_can_send_to_channel(sptr, chptr, 0) && !(chptr->mode.mode & MODE_NONOTICE)) {
=======
    if (client_can_send_to_channel(sptr, chptr, 1)) {
>>>>>>> 85a51f9d
      if ((chptr->mode.mode & MODE_NOPRIVMSGS) &&
          check_target_limit(sptr, chptr, chptr->chname, 0))
        return 0;

      /* +cC checks */
      if (chptr->mode.mode & MODE_NOCOLOUR)
        for (ch=parv[parc - 1];*ch;ch++)
          if (*ch==2 || *ch==3 || *ch==22 || *ch==27 || *ch==31) {
            return 0;
          }

      if ((chptr->mode.mode & MODE_NOCTCP) && ircd_strncmp(parv[parc - 1],"\001ACTION ",8))
        for (ch=parv[parc - 1];*ch;)
          if (*ch++==1) {
            return 0;
          }

      /* Reveal delayedjoin user */
     if ((member = find_member_link(chptr, cptr)) && IsDelayedJoin(member))
       RevealDelayedJoin(member);

      sendcmdto_channel_butone(sptr, CMD_WALLCHOPS, chptr, cptr,
			       SKIP_DEAF | SKIP_BURST | SKIP_NONOPS,
			       "%H :@ %s", chptr, parv[parc - 1]);
    }
    else
      send_reply(sptr, ERR_CANNOTSENDTOCHAN, parv[1]);
  }
  else
    send_reply(sptr, ERR_NOSUCHCHANNEL, parv[1]);

  return 0;
}

/*
 * ms_wallchops - server message handler
 */
int ms_wallchops(struct Client* cptr, struct Client* sptr, int parc, char* parv[])
{
  struct Channel *chptr;
  assert(0 != cptr);
  assert(0 != sptr);

  if (parc < 3 || !IsUser(sptr))
    return 0;

  if (!IsLocalChannel(parv[1]) && (chptr = FindChannel(parv[1]))) {
    if (client_can_send_to_channel(sptr, chptr, 1)) {
      sendcmdto_channel_butone(sptr, CMD_WALLCHOPS, chptr, cptr,
			       SKIP_DEAF | SKIP_BURST | SKIP_NONOPS,
			       "%H :%s", chptr, parv[parc - 1]);
    } else
      send_reply(sptr, ERR_CANNOTSENDTOCHAN, parv[1]);
  }
  return 0;
}<|MERGE_RESOLUTION|>--- conflicted
+++ resolved
@@ -117,11 +117,7 @@
     return send_reply(sptr, ERR_NOTEXTTOSEND);
 
   if (IsChannelName(parv[1]) && (chptr = FindChannel(parv[1]))) {
-<<<<<<< HEAD
     if (client_can_send_to_channel(sptr, chptr, 0) && !(chptr->mode.mode & MODE_NONOTICE)) {
-=======
-    if (client_can_send_to_channel(sptr, chptr, 1)) {
->>>>>>> 85a51f9d
       if ((chptr->mode.mode & MODE_NOPRIVMSGS) &&
           check_target_limit(sptr, chptr, chptr->chname, 0))
         return 0;
