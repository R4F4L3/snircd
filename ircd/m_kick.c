--- conflicted
+++ resolved
@@ -221,28 +221,11 @@
     return 0;
 
   /* We go ahead and pass on the KICK for users not on the channel */
-<<<<<<< HEAD
   if (!(member = find_member_link(chptr, who)) || IsZombie(member)) {
     if (member) {
       make_zombie(member, who, cptr, sptr, chptr);
       member=0;
     }
-=======
-  member = find_member_link(chptr, who);
-  if (member && IsZombie(member))
-  {
-    /* We might get a KICK from a zombie's own server because the user
-     * net-rode during a burst (which always generates a KICK) *and*
-     * was kicked via another server.  In that case, we must remove
-     * the user from the channel.
-     */
-    if (sptr == cli_user(who)->server)
-    {
-      remove_user_from_channel(who, chptr);
-    }
-    /* Otherwise, we treat zombies like they are not channel members. */
-    member = 0;
->>>>>>> 0fa9c9c6
   }
 
   /* Send HACK notice, but not for servers in BURST */
