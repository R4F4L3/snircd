/*
 * A rewrite of Darren Reed's original res.c As there is nothing
 * left of Darren's original code, this is now licensed by the hybrid group.
 * (Well, some of the function names are the same, and bits of the structs..)
 * You can use it where it is useful, free even. Buy us a beer and stuff.
 *
 * The authors takes no responsibility for any damage or loss
 * of property which results from the use of this software.
 *
 * July 1999 - Rewrote a bunch of stuff here. Change hostent builder code,
 *     added callbacks and reference counting of returned hostents.
 *     --Bleep (Thomas Helvey <tomh@inxpress.net>)
 *
 * This was all needlessly complicated for irc. Simplified. No more hostent
 * All we really care about is the IP -> hostname mappings. Thats all.
 *
 * Apr 28, 2003 --cryogen and Dianora
 */
/** @file
 * @brief IRC resolver functions.
<<<<<<< HEAD
 * @version $Id: ircd_res.c,v 1.23 2005/06/27 13:25:51 entrope Exp $
=======
 * @version $Id: ircd_res.c,v 1.23.2.4 2006/03/14 03:45:52 entrope Exp $
>>>>>>> 9f8856e9
 */

#include "client.h"
#include "ircd_alloc.h"
#include "ircd_log.h"
#include "ircd_osdep.h"
#include "ircd_reply.h"
#include "ircd_string.h"
#include "ircd_snprintf.h"
#include "ircd.h"
#include "numeric.h"
#include "fileio.h" /* for fbopen / fbclose / fbputs */
#include "random.h"
#include "s_bsd.h"
#include "s_debug.h"
#include "s_stats.h"
#include "send.h"
#include "sys.h"
#include "res.h"
#include "ircd_reslib.h"

/* #include <assert.h> -- Now using assert in ircd_log.h */
#include <string.h>
#include <sys/time.h>
#include <sys/socket.h>
#include <time.h>

#if (CHAR_BIT != 8)
#error this code needs to be able to address individual octets 
#endif

/** IPv4 resolver UDP socket. */
static struct Socket res_socket_v4;
/** IPv6 resolver UDP socket. */
static struct Socket res_socket_v6;
/** Next DNS lookup timeout. */
static struct Timer res_timeout;
/** Check for whether the resolver has been initialized yet. */
#define resolver_started() (request_list.next != NULL)

/** Maximum DNS packet length.
 * RFC says 512, but we add extra for expanded names.
 */
#define MAXPACKET      1024
#define AR_TTL         600   /**< TTL in seconds for dns cache entries */

/* RFC 1104/1105 wasn't very helpful about what these fields
 * should be named, so for now, we'll just name them this way.
 * we probably should look at what named calls them or something.
 */
/** Size of TYPE field of a DNS RR header. */
#define TYPE_SIZE         (size_t)2
/** Size of CLASS field of a DNS RR header. */
#define CLASS_SIZE        (size_t)2
/** Size of TTL field of a DNS RR header. */
#define TTL_SIZE          (size_t)4
/** Size of RDLENGTH field of a DNS RR header. */
#define RDLENGTH_SIZE     (size_t)2
/** Size of fixed-format part of a DNS RR header. */
#define ANSWER_FIXED_SIZE (TYPE_SIZE + CLASS_SIZE + TTL_SIZE + RDLENGTH_SIZE)

/** Current request state. */
typedef enum
{
  REQ_IDLE,  /**< We're doing not much at all. */
  REQ_PTR,   /**< Looking up a PTR. */
  REQ_A,     /**< Looking up an A, possibly because AAAA failed. */
  REQ_AAAA,  /**< Looking up an AAAA. */
  REQ_CNAME, /**< We got a CNAME in response, we better get a real answer next. */
  REQ_INT    /**< ip6.arpa failed, falling back to ip6.int. */
} request_state;

/** Doubly linked list node. */
struct dlink
{
    struct dlink *prev; /**< Previous element in list. */
    struct dlink *next; /**< Next element in list. */
};

/** A single resolver request.
 * (Do not be fooled by the "list" in the name.)
 */
struct reslist
{
  struct dlink node;       /**< Doubly linked list node. */
  int id;                  /**< Request ID (from request header). */
  int sent;                /**< Number of requests sent. */
  request_state state;     /**< State the resolver machine is in. */
  char type;               /**< Current request type. */
  char retries;            /**< Retry counter. */
  char sends;              /**< Number of sends (>1 means resent). */
  char resend;             /**< Send flag; 0 == don't resend. */
  time_t sentat;           /**< Timestamp we last sent this request. */
  time_t timeout;          /**< When this request times out. */
  struct irc_in_addr addr; /**< Address for this request. */
  char *name;              /**< Hostname for this request. */
  dns_callback_f callback; /**< Callback function on completion. */
  void *callback_ctx;      /**< Context pointer for callback. */
};

/** Base of request list. */
static struct dlink request_list;

static void rem_request(struct reslist *request);
static struct reslist *make_request(dns_callback_f callback, void *ctx);
static void do_query_name(dns_callback_f callback, void *ctx,
                          const char* name, struct reslist *request, int);
static void do_query_number(dns_callback_f callback, void *ctx,
                            const struct irc_in_addr *,
                            struct reslist *request);
static void query_name(const char *name, int query_class, int query_type,
                       struct reslist *request);
static int send_res_msg(const char *buf, int len, int count);
static void resend_query(struct reslist *request);
static int proc_answer(struct reslist *request, HEADER *header, char *, char *);
static struct reslist *find_id(int id);
static void res_readreply(struct Event *ev);
static void timeout_resolver(struct Event *notused);

extern struct irc_sockaddr irc_nsaddr_list[IRCD_MAXNS];
extern int irc_nscount;
extern char irc_domain[HOSTLEN];

/** Check whether \a inp is a nameserver we use.
 * @param[in] inp Nameserver address.
 * @return Non-zero if we trust \a inp; zero if not.
 */
static int
res_ourserver(const struct irc_sockaddr *inp)
{
  int ns;

  for (ns = 0;  ns < irc_nscount;  ns++)
    if (!irc_in_addr_cmp(&inp->addr, &irc_nsaddr_list[ns].addr)
        && inp->port == irc_nsaddr_list[ns].port)
      return 1;

  return(0);
}

/** Start (or re-start) resolver.
 * This means read resolv.conf, initialize the list of pending
 * requests, open the resolver socket and initialize its timeout.
 */
void
restart_resolver(void)
{
  irc_res_init();

  if (!request_list.next)
    request_list.next = request_list.prev = &request_list;

  if (!s_active(&res_socket_v4))
  {
    int fd = os_socket(&VirtualHost_v4, SOCK_DGRAM, "Resolver UDPv4 socket", AF_INET);
    if (fd >= 0)
      socket_add(&res_socket_v4, res_readreply, NULL,
                 SS_DATAGRAM, SOCK_EVENT_READABLE, fd);
  }

#ifdef AF_INET6
  if (!s_active(&res_socket_v6))
  {
    int fd = os_socket(&VirtualHost_v6, SOCK_DGRAM, "Resolver UDPv6 socket", AF_INET6);
    if (fd >= 0)
      socket_add(&res_socket_v6, res_readreply, NULL,
                 SS_DATAGRAM, SOCK_EVENT_READABLE, fd);
  }
#endif

  if (s_active(&res_socket_v4) || s_active(&res_socket_v6))
    timer_init(&res_timeout);
}

/** Append local domain to hostname if needed.
 * If \a hname does not contain any '.'s, append #irc_domain to it.
 * @param[in,out] hname Hostname to check.
 * @param[in] size Length of \a hname buffer.
 */
void
add_local_domain(char* hname, size_t size)
{
  /* try to fix up unqualified names 
   */
  if (strchr(hname, '.') == NULL)
  {
    if (irc_domain[0])
    {
      size_t len = strlen(hname);

      if ((strlen(irc_domain) + len + 2) < size)
      {
        hname[len++] = '.';
        strcpy(hname + len, irc_domain);
      }
    }
  }
}

/** Add a node to a doubly linked list.
 * @param[in,out] node Node to add to list.
 * @param[in,out] next Add \a node before this one.
 */
static void
add_dlink(struct dlink *node, struct dlink *next)
{
    node->prev = next->prev;
    node->next = next;
    node->prev->next = node;
    node->next->prev = node;
}

/** Remove a request from the list and free it.
 * @param[in] request Node to free.
 */
static void
rem_request(struct reslist *request)
{
  /* remove from dlist */
  request->node.prev->next = request->node.next;
  request->node.next->prev = request->node.prev;
  /* free memory */
  MyFree(request->name);
  MyFree(request);
}

/** Create a DNS request record for the server.
 * @param[in] query Callback information for caller.
 * @return Newly allocated and linked-in reslist.
 */
static struct reslist *
make_request(dns_callback_f callback, void *ctx)
{
  struct reslist *request;

  if (!resolver_started())
    restart_resolver();

  request = (struct reslist *)MyMalloc(sizeof(struct reslist));
  memset(request, 0, sizeof(struct reslist));

  request->state   = REQ_IDLE;
  request->sentat  = CurrentTime;
  request->retries = feature_int(FEAT_IRCD_RES_RETRIES);
  request->resend  = 1;
  request->timeout = feature_int(FEAT_IRCD_RES_TIMEOUT);
  memset(&request->addr, 0, sizeof(request->addr));
  request->callback = callback;
  request->callback_ctx = ctx;

  add_dlink(&request->node, &request_list);
  return(request);
}

/** Make sure that a timeout event will happen by the given time.
 * @param[in] when Latest time for timeout to run.
 */
static void
check_resolver_timeout(time_t when)
{
  if (when > CurrentTime + AR_TTL)
    when = CurrentTime + AR_TTL;
  /* TODO after 2.10.12: Rewrite the timer API because there should be
   * no need for clients to know this kind of implementation detail. */
  if (when > t_expire(&res_timeout))
    /* do nothing */;
  else if (t_onqueue(&res_timeout) && !(res_timeout.t_header.gh_flags & GEN_MARKED))
    timer_chg(&res_timeout, TT_ABSOLUTE, when);
  else
    timer_add(&res_timeout, timeout_resolver, NULL, TT_ABSOLUTE, when);
}

/** Drop pending DNS lookups which have timed out.
 * @param[in] ev Timer event data (ignored).
 */
static void
timeout_resolver(struct Event *ev)
{
  struct dlink *ptr, *next_ptr;
  struct reslist *request;
  time_t next_time = 0;
  time_t timeout   = 0;

  if (ev_type(ev) != ET_EXPIRE)
    return;

  for (ptr = request_list.next; ptr != &request_list; ptr = next_ptr)
  {
    next_ptr = ptr->next;
    request = (struct reslist*)ptr;
    timeout = request->sentat + request->timeout;

    if (CurrentTime >= timeout)
    {
      if (--request->retries <= 0)
      {
        Debug((DEBUG_DNS, "Request %p out of retries; destroying", request));
        (*request->callback)(request->callback_ctx, NULL, NULL);
        rem_request(request);
        continue;
      }
      else
      {
        request->sentat = CurrentTime;
        request->timeout += request->timeout;
        resend_query(request);
      }
    }

    if ((next_time == 0) || timeout < next_time)
    {
      next_time = timeout;
    }
  }

  if (next_time <= CurrentTime)
    next_time = CurrentTime + AR_TTL;
  check_resolver_timeout(next_time);
}

/** Drop queries that are associated with a particular pointer.
 * This is used to clean up lookups for clients or conf blocks
 * that went away.
 * @param[in] vptr User callback pointer to search for.
 */
void
delete_resolver_queries(const void *vptr)
{
  struct dlink *ptr, *next_ptr;
  struct reslist *request;

  if (request_list.next) {
    for (ptr = request_list.next; ptr != &request_list; ptr = next_ptr)
    {
      next_ptr = ptr->next;
      request = (struct reslist*)ptr;
      if (vptr == request->callback_ctx) {
        Debug((DEBUG_DNS, "Removing request %p with vptr %p", request, vptr));
        rem_request(request);
      }
    }
  }
}

/** Send a message to all of our nameservers.
 * @param[in] msg Message to send.
 * @param[in] len Length of message.
 * @param[in] rcount Maximum number of servers to ask.
 * @return Number of servers that were successfully asked.
 */
static int
send_res_msg(const char *msg, int len, int rcount)
{
  int i;
  int sent = 0;
  int max_queries = IRCD_MIN(irc_nscount, rcount);

  /* RES_PRIMARY option is not implemented
   * if (res.options & RES_PRIMARY || 0 == max_queries)
   */
  if (max_queries == 0)
    max_queries = 1;

  for (i = 0; i < max_queries; i++) {
    int fd = irc_in_addr_is_ipv4(&irc_nsaddr_list[i].addr) ? s_fd(&res_socket_v4) : s_fd(&res_socket_v6);
    if (os_sendto_nonb(fd, msg, len, NULL, 0, &irc_nsaddr_list[i]) == IO_SUCCESS)
      ++sent;
  }

  return(sent);
}

/** Find a DNS request by ID.
 * @param[in] id Identifier to find.
 * @return Matching DNS request, or NULL if none are found.
 */
static struct reslist *
find_id(int id)
{
  struct dlink *ptr;
  struct reslist *request;

  for (ptr = request_list.next; ptr != &request_list; ptr = ptr->next)
  {
    request = (struct reslist*)ptr;

    if (request->id == id) {
      Debug((DEBUG_DNS, "find_id(%d) -> %p", id, request));
      return(request);
    }
  }

  Debug((DEBUG_DNS, "find_id(%d) -> NULL", id));
  return(NULL);
}

/** Try to look up address for a hostname, trying IPv6 (T_AAAA) first.
 * @param[in] name Hostname to look up.
 * @param[in] query Callback information.
 */
void
gethost_byname(const char *name, dns_callback_f callback, void *ctx)
{
  do_query_name(callback, ctx, name, NULL, T_AAAA);
}

/** Try to look up hostname for an address.
 * @param[in] addr Address to look up.
 * @param[in] query Callback information.
 */
void
gethost_byaddr(const struct irc_in_addr *addr, dns_callback_f callback, void *ctx)
{
  do_query_number(callback, ctx, addr, NULL);
}

/** Send a query to look up the address for a name.
 * @param[in] query Callback information.
 * @param[in] name Hostname to look up.
 * @param[in] request DNS lookup structure (may be NULL).
 * @param[in] type Preferred request type.
 */
static void
do_query_name(dns_callback_f callback, void *ctx, const char *name,
              struct reslist *request, int type)
{
  char host_name[HOSTLEN + 1];

  ircd_strncpy(host_name, name, HOSTLEN);
  add_local_domain(host_name, HOSTLEN);

  if (request == NULL)
  {
    request       = make_request(callback, ctx);
    DupString(request->name, host_name);
#ifdef IPV6
    if (type != T_A)
      request->state = REQ_AAAA;
    else
#endif
    request->state = REQ_A;
  }

  request->type = type;
  Debug((DEBUG_DNS, "Requesting DNS %s %s as %p", (request->state == REQ_AAAA ? "AAAA" : "A"), host_name, request));
  query_name(host_name, C_IN, type, request);
}

/** Send a query to look up the name for an address.
 * @param[in] query Callback information.
 * @param[in] addr Address to look up.
 * @param[in] request DNS lookup structure (may be NULL).
 */
static void
do_query_number(dns_callback_f callback, void *ctx, const struct irc_in_addr *addr,
                struct reslist *request)
{
  char ipbuf[128];
  const unsigned char *cp;

  if (irc_in_addr_is_ipv4(addr))
  {
    cp = (const unsigned char*)&addr->in6_16[6];
    ircd_snprintf(NULL, ipbuf, sizeof(ipbuf), "%u.%u.%u.%u.in-addr.arpa.",
                  (unsigned int)(cp[3]), (unsigned int)(cp[2]),
                  (unsigned int)(cp[1]), (unsigned int)(cp[0]));
  }
  else
  {
    const char *intarpa;

    if (request != NULL && request->state == REQ_INT)
      intarpa = "int";
    else
      intarpa = "arpa";

    cp = (const unsigned char *)&addr->in6_16[0];
    ircd_snprintf(NULL, ipbuf, sizeof(ipbuf),
                  "%x.%x.%x.%x.%x.%x.%x.%x.%x.%x.%x.%x.%x.%x.%x.%x.%x."
                  "%x.%x.%x.%x.%x.%x.%x.%x.%x.%x.%x.%x.%x.%x.%x.ip6.%s.",
                  (unsigned int)(cp[15]&0xf), (unsigned int)(cp[15]>>4),
                  (unsigned int)(cp[14]&0xf), (unsigned int)(cp[14]>>4),
                  (unsigned int)(cp[13]&0xf), (unsigned int)(cp[13]>>4),
                  (unsigned int)(cp[12]&0xf), (unsigned int)(cp[12]>>4),
                  (unsigned int)(cp[11]&0xf), (unsigned int)(cp[11]>>4),
                  (unsigned int)(cp[10]&0xf), (unsigned int)(cp[10]>>4),
                  (unsigned int)(cp[9]&0xf), (unsigned int)(cp[9]>>4),
                  (unsigned int)(cp[8]&0xf), (unsigned int)(cp[8]>>4),
                  (unsigned int)(cp[7]&0xf), (unsigned int)(cp[7]>>4),
                  (unsigned int)(cp[6]&0xf), (unsigned int)(cp[6]>>4),
                  (unsigned int)(cp[5]&0xf), (unsigned int)(cp[5]>>4),
                  (unsigned int)(cp[4]&0xf), (unsigned int)(cp[4]>>4),
                  (unsigned int)(cp[3]&0xf), (unsigned int)(cp[3]>>4),
                  (unsigned int)(cp[2]&0xf), (unsigned int)(cp[2]>>4),
                  (unsigned int)(cp[1]&0xf), (unsigned int)(cp[1]>>4),
                  (unsigned int)(cp[0]&0xf), (unsigned int)(cp[0]>>4), intarpa);
  }
  if (request == NULL)
  {
    request       = make_request(callback, ctx);
    request->state= REQ_PTR;
    request->type = T_PTR;
    memcpy(&request->addr, addr, sizeof(request->addr));
    request->name = (char *)MyMalloc(HOSTLEN + 1);
  }
  Debug((DEBUG_DNS, "Requesting DNS PTR %s as %p", ipbuf, request));
  query_name(ipbuf, C_IN, T_PTR, request);
}

/** Generate a query based on class, type and name.
 * @param[in] name Domain name to look up.
 * @param[in] query_class Query class (see RFC 1035).
 * @param[in] type Query type (see RFC 1035).
 * @param[in] request DNS request structure.
 */
static void
query_name(const char *name, int query_class, int type,
           struct reslist *request)
{
  char buf[MAXPACKET];
  int request_len = 0;

  memset(buf, 0, sizeof(buf));

  if ((request_len = irc_res_mkquery(name, query_class, type,
      (unsigned char *)buf, sizeof(buf))) > 0)
  {
    HEADER *header = (HEADER *)buf;

    /*
     * generate an unique id
     * NOTE: we don't have to worry about converting this to and from
     * network byte order, the nameserver does not interpret this value
     * and returns it unchanged
     */
    do
    {
      header->id = (header->id + ircrandom()) & 0xffff;
    } while (find_id(header->id));
    request->id = header->id;
    ++request->sends;

    request->sent += send_res_msg(buf, request_len, request->sends);
    check_resolver_timeout(request->sentat + request->timeout);
  }
}

/** Send a failed DNS lookup request again.
 * @param[in] request Request to resend.
 */
static void
resend_query(struct reslist *request)
{
  if (request->resend == 0)
    return;

  switch(request->type)
  {
    case T_PTR:
      do_query_number(NULL, NULL, &request->addr, request);
      break;
    case T_A:
      do_query_name(NULL, NULL, request->name, request, request->type);
      break;
    case T_AAAA:
      /* didn't work, try A */
      if (request->state == REQ_AAAA)
        do_query_name(NULL, NULL, request->name, request, T_A);
    default:
      break;
  }
}

/** Process the answer for a lookup request.
 * @param[in] request DNS request that got an answer.
 * @param[in] header Header of DNS response.
 * @param[in] buf DNS response body.
 * @param[in] eob Pointer to end of DNS response.
 * @return Number of answers read from \a buf.
 */
static int
proc_answer(struct reslist *request, HEADER* header, char* buf, char* eob)
{
  char hostbuf[HOSTLEN + 100]; /* working buffer */
  unsigned char *current;      /* current position in buf */
  int query_class;             /* answer class */
  int type;                    /* answer type */
  int n;                       /* temp count */
  int rd_length;

  current = (unsigned char *)buf + sizeof(HEADER);

  for (; header->qdcount > 0; --header->qdcount)
  {
    if ((n = irc_dn_skipname(current, (unsigned char *)eob)) < 0)
      break;

    current += (size_t) n + QFIXEDSZ;
  }

  /*
   * process each answer sent to us blech.
   */
  while (header->ancount > 0 && (char *)current < eob)
  {
    header->ancount--;

    n = irc_dn_expand((unsigned char *)buf, (unsigned char *)eob, current,
        hostbuf, sizeof(hostbuf));

    if (n < 0)
    {
      /*
       * broken message
       */
      return(0);
    }
    else if (n == 0)
    {
      /*
       * no more answers left
       */
      return(0);
    }

    hostbuf[HOSTLEN] = '\0';

    /* With Address arithmetic you have to be very anal
     * this code was not working on alpha due to that
     * (spotted by rodder/jailbird/dianora)
     */
    current += (size_t) n;

    if (!(((char *)current + ANSWER_FIXED_SIZE) < eob))
      break;

    type = irc_ns_get16(current);
    current += TYPE_SIZE;

    query_class = irc_ns_get16(current);
    current += CLASS_SIZE;

    current += TTL_SIZE;

    rd_length = irc_ns_get16(current);
    current += RDLENGTH_SIZE;

    /*
     * Wait to set request->type until we verify this structure
     */
    switch (type)
    {
      case T_A:
        if (request->type != T_A)
          return(0);

        /*
         * check for invalid rd_length or too many addresses
         */
        if (rd_length != sizeof(struct in_addr))
          return(0);
        memset(&request->addr, 0, sizeof(request->addr));
        memcpy(&request->addr.in6_16[6], current, sizeof(struct in_addr));
        return(1);
        break;
      case T_AAAA:
        if (request->type != T_AAAA)
          return(0);
        if (rd_length != sizeof(struct irc_in_addr))
          return(0);
        memcpy(&request->addr, current, sizeof(struct irc_in_addr));
        return(1);
        break;
      case T_PTR:
        if (request->type != T_PTR)
          return(0);
        n = irc_dn_expand((unsigned char *)buf, (unsigned char *)eob,
            current, hostbuf, sizeof(hostbuf));
        if (n < 0)
          return(0); /* broken message */
        else if (n == 0)
          return(0); /* no more answers left */

        ircd_strncpy(request->name, hostbuf, HOSTLEN);

        return(1);
        break;
      case T_CNAME: /* first check we already haven't started looking
                       into a cname */
        if (request->type != T_PTR)
          return(0);

        if (request->state == REQ_CNAME)
        {
          n = irc_dn_expand((unsigned char *)buf, (unsigned char *)eob,
                            current, hostbuf, sizeof(hostbuf));

          if (n < 0)
            return(0);
          return(1);
        }

        request->state = REQ_CNAME;
        current += rd_length;
        break;

      default:
        /* XXX I'd rather just throw away the entire bogus thing
         * but its possible its just a broken nameserver with still
         * valid answers. But lets do some rudimentary logging for now...
         */
        log_write(LS_RESOLVER, L_ERROR, 0, "irc_res.c bogus type %d", type);

        if ((char*)current + rd_length >= (char*)current)
          current += rd_length;
        else
          return(0);

        break;
    }
  }

  return(1);
}

/** Read a DNS reply from the nameserver and process it.
 * @param[in] ev I/O activity event for resolver socket.
 */
static void
res_readreply(struct Event *ev)
{
  struct irc_sockaddr lsin;
  struct Socket *sock;
  char buf[sizeof(HEADER) + MAXPACKET];
  HEADER *header;
  struct reslist *request = NULL;
  unsigned int rc;
  int answer_count;

  assert((ev_socket(ev) == &res_socket_v4) || (ev_socket(ev) == &res_socket_v6));
  sock = ev_socket(ev);

  if (IO_SUCCESS != os_recvfrom_nonb(s_fd(sock), buf, sizeof(buf), &rc, &lsin)
      || (rc <= sizeof(HEADER)))
    return;

  /*
   * check against possibly fake replies
   */
  if (!res_ourserver(&lsin))
    return;

  /*
   * convert DNS reply reader from Network byte order to CPU byte order.
   */
  header = (HEADER *)buf;
  header->ancount = ntohs(header->ancount);
  header->qdcount = ntohs(header->qdcount);
  header->nscount = ntohs(header->nscount);
  header->arcount = ntohs(header->arcount);

  /*
   * response for an id which we have already received an answer for
   * just ignore this response.
   */
  if (0 == (request = find_id(header->id)))
    return;

  if ((header->rcode != NO_ERRORS) || (header->ancount == 0))
  {
<<<<<<< HEAD
    if (SERVFAIL == header->rcode)
      resend_query(request);
=======
    if (SERVFAIL == header->rcode || NXDOMAIN == header->rcode)
    {
        /*
         * If a bad error was returned, we stop here and don't send
         * send any more (no retries granted).
         */
        Debug((DEBUG_DNS, "Request %p has bad response (state %d type %d rcode %d)", request, request->state, request->type, header->rcode));
        (*request->callback)(request->callback_ctx, NULL, NULL);
	rem_request(request);
    }
>>>>>>> 9f8856e9
    else
    {
      /*
       * If we haven't already tried this, and we're looking up AAAA, try A
       * now
       */

      if (request->state == REQ_AAAA && request->type == T_AAAA)
      {
        request->timeout += feature_int(FEAT_IRCD_RES_TIMEOUT);
        resend_query(request);
      }
      else if (request->type == T_PTR && request->state != REQ_INT &&
               !irc_in_addr_is_ipv4(&request->addr))
      {
        request->state = REQ_INT;
        request->timeout += feature_int(FEAT_IRCD_RES_TIMEOUT);
        resend_query(request);
      }
      else
      {
        /*
         * If a bad error was returned, we stop here and don't send
         * send any more (no retries granted).
         */
        Debug((DEBUG_DNS, "Request %p has bad response (state %d type %d rcode %d)", request, request->state, request->type, header->rcode));
        (*request->callback)(request->callback_ctx, NULL, NULL);
	rem_request(request);
      }
    }

    return;
  }
  /*
   * If this fails there was an error decoding the received packet,
   * try it again and hope it works the next time.
   */
  answer_count = proc_answer(request, header, buf, buf + rc);

  if (answer_count)
  {
    if (request->type == T_PTR)
    {
      if (request->name == NULL)
      {
        /*
         * got a PTR response with no name, something bogus is happening
         * don't bother trying again, the client address doesn't resolve
         */
        Debug((DEBUG_DNS, "Request %p PTR had empty name", request));
        (*request->callback)(request->callback_ctx, NULL, NULL);
        rem_request(request);
        return;
      }

      /*
       * Lookup the 'authoritative' name that we were given for the
       * ip#.
       */
#ifdef IPV6
      if (!irc_in_addr_is_ipv4(&request->addr))
        do_query_name(request->callback, request->callback_ctx, request->name, NULL, T_AAAA);
      else
#endif
      do_query_name(request->callback, request->callback_ctx, request->name, NULL, T_A);
      Debug((DEBUG_DNS, "Request %p switching to forward resolution", request));
      rem_request(request);
    }
    else
    {
      /*
       * got a name and address response, client resolved
       */
      (*request->callback)(request->callback_ctx, &request->addr, request->name);
      Debug((DEBUG_DNS, "Request %p got forward resolution", request));
      rem_request(request);
    }
  }
  else if (!request->sent)
  {
    /* XXX - we got a response for a query we didn't send with a valid id?
     * this should never happen, bail here and leave the client unresolved
     */
    assert(0);

    /* XXX don't leak it */
    Debug((DEBUG_DNS, "Request %p was unexpected(!)", request));
    rem_request(request);
  }
}

/** Statistics callback to list DNS servers.
 * @param[in] source_p Client requesting statistics.
 * @param[in] sd Stats descriptor for request (ignored).
 * @param[in] param Extra parameter from user (ignored).
 */
void
report_dns_servers(struct Client *source_p, const struct StatDesc *sd, char *param)
{
  int i;
  char ipaddr[128];

  for (i = 0; i < irc_nscount; i++)
  {
    ircd_ntoa_r(ipaddr, &irc_nsaddr_list[i].addr);
    send_reply(source_p, RPL_STATSALINE, ipaddr);
  }
}

/** Report memory usage to a client.
 * @param[in] sptr Client requesting information.
 * @return Total memory used by pending requests.
 */
size_t
cres_mem(struct Client* sptr)
{
  struct dlink *dlink;
  struct reslist *request;
  size_t request_mem   = 0;
  int    request_count = 0;

  if (request_list.next) {
    for (dlink = request_list.next; dlink != &request_list; dlink = dlink->next) {
      request = (struct reslist*)dlink;
      request_mem += sizeof(*request);
      if (request->name)
        request_mem += strlen(request->name) + 1;
      ++request_count;
    }
  }

  send_reply(sptr, SND_EXPLICIT | RPL_STATSDEBUG,
	     ":Resolver: requests %d(%d)", request_count, request_mem);
  return request_mem;
}<|MERGE_RESOLUTION|>--- conflicted
+++ resolved
@@ -18,11 +18,7 @@
  */
 /** @file
  * @brief IRC resolver functions.
-<<<<<<< HEAD
- * @version $Id: ircd_res.c,v 1.23 2005/06/27 13:25:51 entrope Exp $
-=======
  * @version $Id: ircd_res.c,v 1.23.2.4 2006/03/14 03:45:52 entrope Exp $
->>>>>>> 9f8856e9
  */
 
 #include "client.h"
@@ -712,9 +708,6 @@
         break;
       case T_CNAME: /* first check we already haven't started looking
                        into a cname */
-        if (request->type != T_PTR)
-          return(0);
-
         if (request->state == REQ_CNAME)
         {
           n = irc_dn_expand((unsigned char *)buf, (unsigned char *)eob,
@@ -793,10 +786,6 @@
 
   if ((header->rcode != NO_ERRORS) || (header->ancount == 0))
   {
-<<<<<<< HEAD
-    if (SERVFAIL == header->rcode)
-      resend_query(request);
-=======
     if (SERVFAIL == header->rcode || NXDOMAIN == header->rcode)
     {
         /*
@@ -807,7 +796,6 @@
         (*request->callback)(request->callback_ctx, NULL, NULL);
 	rem_request(request);
     }
->>>>>>> 9f8856e9
     else
     {
       /*
@@ -827,16 +815,6 @@
         request->timeout += feature_int(FEAT_IRCD_RES_TIMEOUT);
         resend_query(request);
       }
-      else
-      {
-        /*
-         * If a bad error was returned, we stop here and don't send
-         * send any more (no retries granted).
-         */
-        Debug((DEBUG_DNS, "Request %p has bad response (state %d type %d rcode %d)", request, request->state, request->type, header->rcode));
-        (*request->callback)(request->callback_ctx, NULL, NULL);
-	rem_request(request);
-      }
     }
 
     return;
