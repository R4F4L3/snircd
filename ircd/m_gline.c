/*
 * IRC - Internet Relay Chat, ircd/m_gline.c
 * Copyright (C) 1990 Jarkko Oikarinen and
 *                    University of Oulu, Computing Center
 *
 * See file AUTHORS in IRC package for additional names of
 * the programmers.
 *
 * This program is free software; you can redistribute it and/or modify
 * it under the terms of the GNU General Public License as published by
 * the Free Software Foundation; either version 1, or (at your option)
 * any later version.
 *
 * This program is distributed in the hope that it will be useful,
 * but WITHOUT ANY WARRANTY; without even the implied warranty of
 * MERCHANTABILITY or FITNESS FOR A PARTICULAR PURPOSE.  See the
 * GNU General Public License for more details.
 *
 * You should have received a copy of the GNU General Public License
 * along with this program; if not, write to the Free Software
 * Foundation, Inc., 675 Mass Ave, Cambridge, MA 02139, USA.
 *
 * $Id: m_gline.c 1900 2009-01-13 02:30:25Z entrope $
 */

/*
 * m_functions execute protocol messages on this server:
 *
 *    cptr    is always NON-NULL, pointing to a *LOCAL* client
 *            structure (with an open socket connected!). This
 *            identifies the physical socket where the message
 *            originated (or which caused the m_function to be
 *            executed--some m_functions may call others...).
 *
 *    sptr    is the source of the message, defined by the
 *            prefix part of the message if present. If not
 *            or prefix not found, then sptr==cptr.
 *
 *            (!IsServer(cptr)) => (cptr == sptr), because
 *            prefixes are taken *only* from servers...
 *
 *            (IsServer(cptr))
 *                    (sptr == cptr) => the message didn't
 *                    have the prefix.
 *
 *                    (sptr != cptr && IsServer(sptr) means
 *                    the prefix specified servername. (?)
 *
 *                    (sptr != cptr && !IsServer(sptr) means
 *                    that message originated from a remote
 *                    user (not local).
 *
 *            combining
 *
 *            (!IsServer(sptr)) means that, sptr can safely
 *            taken as defining the target structure of the
 *            message in this server.
 *
 *    *Always* true (if 'parse' and others are working correct):
 *
 *    1)      sptr->from == cptr  (note: cptr->from == cptr)
 *
 *    2)      MyConnect(sptr) <=> sptr == cptr (e.g. sptr
 *            *cannot* be a local connection, unless it's
 *            actually cptr!). [MyConnect(x) should probably
 *            be defined as (x == x->from) --msa ]
 *
 *    parc    number of variable parameter strings (if zero,
 *            parv is allowed to be NULL)
 *
 *    parv    a NULL terminated list of parameter pointers,
 *
 *                    parv[0], sender (prefix string), if not present
 *                            this points to an empty string.
 *                    parv[1]...parv[parc-1]
 *                            pointers to additional parameters
 *                    parv[parc] == NULL, *always*
 *
 *            note:   it is guaranteed that parv[0]..parv[parc-1] are all
 *                    non-NULL pointers.
 */
#include "config.h"

#include "client.h"
#include "gline.h"
#include "hash.h"
#include "ircd.h"
#include "ircd_features.h"
#include "ircd_log.h"
#include "ircd_reply.h"
#include "ircd_string.h"
#include "match.h"
#include "msg.h"
#include "numeric.h"
#include "numnicks.h"
#include "s_conf.h"
#include "s_debug.h"
#include "s_misc.h"
#include "send.h"

/* #include <assert.h> -- Now using assert in ircd_log.h */
#include <stdlib.h>
#include <string.h>

#define PASTWATCH	157680000	/* number of seconds in 5 years */

/*
 * If the expiration value, interpreted as an absolute timestamp, is
 * more recent than 5 years in the past, we interpret it as an
 * absolute timestamp; otherwise, we assume it's relative and convert
 * it to an absolute timestamp.  Either way, the output of this macro
 * is an absolute timestamp--not guaranteed to be a *valid* timestamp,
 * but you can't have everything in a macro ;)
 */
#define abs_expire(exp)							\
  ((exp) >= CurrentTime - PASTWATCH ? (exp) : (exp) + CurrentTime)

/*
 * ms_gline - server message handler
 *
 * parv[0] = Sender prefix
 * parv[1] = Target: server numeric
 * parv[2] = (+|-)<G-line mask>
 *
 * For other parameters, see doc/readme.gline.
 */
int
ms_gline(struct Client *cptr, struct Client *sptr, int parc, char *parv[])
{
  struct Client *acptr = 0;
  struct Gline *agline = 0;
  unsigned int flags = 0;
  enum GlineAction action = GLINE_MODIFY;
  time_t expire = 0, lastmod = 0, lifetime = 0;
  char *mask = parv[2], *target = parv[1], *reason = "No reason", *tmp = 0;

  if (parc < 3)
    return need_more_params(sptr, "GLINE");

  if (IsServer(sptr))
    flags |= GLINE_FORCE;

  if (*mask == '!') {
    mask++;
    flags |= GLINE_OPERFORCE; /* assume oper had WIDE_GLINE */
  }

  switch (*mask) { /* handle +, -, <, and > */
  case '+': /* activate the G-line */
    action = GLINE_ACTIVATE;
    mask++;
    break;

  case '-': /* deactivate the G-line */
    action = GLINE_DEACTIVATE;
    mask++;
    break;

  case '>': /* locally activate the G-line */
    action = GLINE_LOCAL_ACTIVATE;
    mask++;
    break;

  case '<': /* locally deactivate the G-line */
    action = GLINE_LOCAL_DEACTIVATE;
    mask++;
    break;
  }

  /* Now, let's figure out if it's a local or global G-line */
  if (action == GLINE_LOCAL_ACTIVATE || action == GLINE_LOCAL_DEACTIVATE ||
      (target[0] == '*' && target[1] == '\0'))
    flags |= GLINE_GLOBAL;
  else
    flags |= GLINE_LOCAL;

  /* now figure out if we need to resolve a server */
  if ((action == GLINE_LOCAL_ACTIVATE || action == GLINE_LOCAL_DEACTIVATE ||
       (flags & GLINE_LOCAL)) && !(acptr = FindNServer(target)))
    return 0; /* no such server, jump out */

  /* If it's a local activate/deactivate and server isn't me, propagate it */
  if ((action == GLINE_LOCAL_ACTIVATE || action == GLINE_LOCAL_DEACTIVATE) &&
      !IsMe(acptr)) {
    Debug((DEBUG_DEBUG, "I am forwarding a local change to a global gline "
	   "to a remote server; target %s, mask %s, operforce %s, action %c",
	   target, mask, flags & GLINE_OPERFORCE ? "YES" : "NO",
	   action == GLINE_LOCAL_ACTIVATE ? '>' : '<'));

    sendcmdto_one(sptr, CMD_GLINE, acptr, "%C %s%c%s", acptr,
		  flags & GLINE_OPERFORCE ? "!" : "",
		  action == GLINE_LOCAL_ACTIVATE ? '>' : '<', mask);

    return 0; /* all done */
  }

  /* Next, try to find the G-line... */
  if ((flags & GLINE_GLOBAL) || IsMe(acptr)) /* don't bother if it's not me! */
    agline = gline_find(mask, flags | GLINE_ANY | GLINE_EXACT);

  /* We now have all the pieces to tell us what we've got; let's put
   * it all together and convert the rest of the arguments.
   */

  /* Handle the local G-lines first... */
  if (flags & GLINE_LOCAL) {
    assert(acptr);

    /* normalize the action, first */
    if (action == GLINE_LOCAL_ACTIVATE || action == GLINE_MODIFY)
      action = GLINE_ACTIVATE;
    else if (action == GLINE_LOCAL_DEACTIVATE)
      action = GLINE_DEACTIVATE;

    if (action == GLINE_ACTIVATE) { /* get expiration and reason */
      if (parc < 5) /* check parameter count... */
	return need_more_params(sptr, "GLINE");

      expire = atoi(parv[3]); /* get expiration... */
      expire = abs_expire(expire); /* convert to absolute... */
      reason = parv[parc - 1]; /* and reason */

      if (IsMe(acptr)) {
	if (agline) /* G-line already exists, so let's ignore it... */
	  return 0;

	/* OK, create the local G-line */
	Debug((DEBUG_DEBUG, "I am creating a local G-line here; target %s, "
	       "mask %s, operforce %s, action %s, expire %Tu, reason: %s",
	       target, mask, flags & GLINE_OPERFORCE ? "YES" : "NO",
	       action == GLINE_ACTIVATE ? "+" : "-", expire, reason));

	return gline_add(cptr, sptr, mask, reason, expire, lastmod,
			 lifetime, flags | GLINE_ACTIVE);
      }
    } else if (IsMe(acptr)) { /* destroying a local G-line */
      if (!agline) /* G-line doesn't exist, so let's complain... */
	return send_reply(sptr, ERR_NOSUCHGLINE, mask);

      /* Let's now destroy the G-line */;
      Debug((DEBUG_DEBUG, "I am destroying a local G-line here; target %s, "
	     "mask %s, operforce %s, action %s", target, mask,
	     flags & GLINE_OPERFORCE ? "YES" : "NO",
	     action == GLINE_ACTIVATE ? "+" : "-"));

      return gline_destroy(cptr, sptr, agline);
    }

    /* OK, we've converted arguments; if it's not for us, forward */
    /* UPDATE NOTE: Once all servers are updated to u2.10.12.11, the
     * format string in this sendcmdto_one() may be updated to omit
     * <lastmod> for GLINE_ACTIVATE and to omit <expire>, <lastmod>,
     * and <reason> for GLINE_DEACTIVATE.
     */
    assert(!IsMe(acptr));

    Debug((DEBUG_DEBUG, "I am forwarding a local G-line to a remote server; "
	   "target %s, mask %s, operforce %s, action %c, expire %Tu, "
	   "lastmod %Tu, reason: %s", target, mask,
	   flags & GLINE_OPERFORCE ? "YES" : "NO",
	   action == GLINE_ACTIVATE ? '+' :  '-', expire, CurrentTime,
	   reason));

    sendcmdto_one(sptr, CMD_GLINE, acptr, "%C %s%c%s %Tu %Tu :%s",
		  acptr, flags & GLINE_OPERFORCE ? "!" : "",
		  action == GLINE_ACTIVATE ? '+' : '-', mask,
		  expire - CurrentTime, CurrentTime, reason);

    return 0; /* all done */
  }

  /* can't modify a G-line that doesn't exist, so remap to activate */
  if (!agline && action == GLINE_MODIFY)
    action = GLINE_ACTIVATE;

  /* OK, let's figure out what other parameters we may have... */
  switch (action) {
  case GLINE_LOCAL_ACTIVATE: /* locally activating a G-line */
  case GLINE_LOCAL_DEACTIVATE: /* locally deactivating a G-line */
    if (!agline) /* no G-line to locally activate or deactivate? */
      return send_reply(sptr, ERR_NOSUCHGLINE, mask);
    lastmod = agline->gl_lastmod;
    break; /* no additional parameters to manipulate */

  case GLINE_ACTIVATE: /* activating a G-line */
  case GLINE_DEACTIVATE: /* deactivating a G-line */
    /* in either of these cases, we have at least a lastmod parameter */
    if (parc < 4)
      return need_more_params(sptr, "GLINE");
    else if (parc == 4) /* lastmod only form... */
      lastmod = atoi(parv[3]);
    /*FALLTHROUGH*/
  case GLINE_MODIFY: /* modifying a G-line */
    /* convert expire and lastmod, look for lifetime and reason */
    if (parc > 4) { /* protect against fall-through from 4-param form */
      expire = atoi(parv[3]); /* convert expiration and lastmod */
      expire = abs_expire(expire);
      lastmod = atoi(parv[4]);

      flags |= GLINE_EXPIRE; /* we have an expiration time update */

      if (parc > 6) { /* no question, have a lifetime and reason */
	lifetime = atoi(parv[5]);
	reason = parv[parc - 1];

	flags |= GLINE_LIFETIME | GLINE_REASON;
      } else if (parc == 6) { /* either a lifetime or a reason */
	if (!agline || /* gline creation, has to be the reason */
	    /* trial-convert as lifetime, and if it doesn't fully convert,
	     * it must be the reason */
	    ((lifetime = strtoul(parv[5], &tmp, 10)) && !*tmp)) {
	  lifetime = 0;
	  reason = parv[5];

	  flags |= GLINE_REASON; /* have a reason update */
	} else if (lifetime)
	  flags |= GLINE_LIFETIME; /* have a lifetime update */
      }
    }
  }

  if (!lastmod && action != GLINE_LOCAL_ACTIVATE && action != GLINE_LOCAL_DEACTIVATE ) /* must have a lastmod parameter by now */
    return need_more_params(sptr, "GLINE");

  Debug((DEBUG_DEBUG, "I have a global G-line I am acting upon now; "
	 "target %s, mask %s, operforce %s, action %s, expire %Tu, "
	 "lastmod %Tu, lifetime %Tu, reason: %s; gline %s!  (fields "
	 "present: %s %s %s)", target, mask,
	 flags & GLINE_OPERFORCE ? "YES" : "NO",
	 action == GLINE_ACTIVATE ? "+" :
	 (action == GLINE_DEACTIVATE ? "-" :
	  (action == GLINE_LOCAL_ACTIVATE ? ">" :
	   (action == GLINE_LOCAL_DEACTIVATE ? "<" : "(MODIFY)"))),
	 expire, lastmod, lifetime, reason,
	 agline ? "EXISTS" : "does not exist",
	 flags & GLINE_EXPIRE ? "expire" : "",
	 flags & GLINE_LIFETIME ? "lifetime" : "",
	 flags & GLINE_REASON ? "reason" : ""));

  /* OK, at this point, we have converted all available parameters.
   * Let's actually do the action!
   */
  if (agline)
    return gline_modify(cptr, sptr, agline, action, reason, expire,
			lastmod, lifetime, flags);

  assert(action != GLINE_LOCAL_ACTIVATE);
  assert(action != GLINE_LOCAL_DEACTIVATE);
  assert(action != GLINE_MODIFY);

  if (!expire) { /* Cannot *add* a G-line we don't have, but try hard */
    Debug((DEBUG_DEBUG, "Propagating G-line %s for G-line we don't have",
	   action == GLINE_ACTIVATE ? "activation" : "deactivation"));

    /* propagate the G-line, even though we don't have it */
    sendcmdto_serv_butone(sptr, CMD_GLINE, cptr, "* %c%s %Tu",
			  action == GLINE_ACTIVATE ? '+' : '-',
			  mask, lastmod);

    return 0;
  }

  return gline_add(cptr, sptr, mask, reason, expire, lastmod, lifetime,
		   flags | ((action == GLINE_ACTIVATE) ? GLINE_ACTIVE : 0));
}

/*
 * mo_gline - oper message handler
 *
 * parv[0] = Sender prefix
 * parv[1] = [[+|-]<G-line mask>]
 *
 * For other parameters, see doc/readme.gline.
 */
int
mo_gline(struct Client *cptr, struct Client *sptr, int parc, char *parv[])
{
  struct Client *acptr = 0;
  struct Gline *agline = 0;
  unsigned int flags = 0;
  enum GlineAction action = GLINE_MODIFY;
  time_t expire = 0;
  char *mask = parv[1], *target = 0, *reason = 0, *end;

  if (parc < 2) {
    if (!HasPriv(sptr, PRIV_SERVERINFO)) 
      return send_reply(sptr, ERR_NOPRIVILEGES);
    else
      return gline_list(sptr, 0);
  }

  if (*mask == '!') {
    mask++;

    if (HasPriv(sptr, PRIV_WIDE_GLINE))
      flags |= GLINE_OPERFORCE;
  }

  switch (*mask) { /* handle +, -, <, and > */
  case '+': /* activate the G-line */
    action = GLINE_ACTIVATE;
    mask++;
    break;

  case '-': /* deactivate the G-line */
    action = GLINE_DEACTIVATE;
    mask++;
    break;

  case '>': /* locally activate the G-line */
    action = GLINE_LOCAL_ACTIVATE;
    mask++;
    break;

  case '<': /* locally deactivate the G-line */
    action = GLINE_LOCAL_DEACTIVATE;
    mask++;
    break;
  }

  /* OK, let's figure out the parameters... */
  switch (action) {
  case GLINE_MODIFY: /* no specific action on the G-line... */
    if (parc == 2) /* user wants a listing of a specific G-line */
      return gline_list(sptr, mask);
    else if (parc < 4) /* must have target and expire, minimum */
      return need_more_params(sptr, "GLINE");

    target = parv[2]; /* get the target... */
    expire = strtol(parv[3], &end, 10) + CurrentTime; /* and the expiration */
    if (*end != '\0')
      return send_reply(sptr, SND_EXPLICIT | ERR_BADEXPIRE, "%s :Bad expire time", parv[3]);

    flags |= GLINE_EXPIRE; /* remember that we got an expire time */

    if (parc > 4) { /* also got a reason... */
      reason = parv[parc - 1];
      flags |= GLINE_REASON;
    }

    /* target is not global, interpolate action and require reason */
    if (target[0] != '*' || target[1] != '\0') {
      if (!reason) /* have to have a reason for this */
	return need_more_params(sptr, "GLINE");

      action = GLINE_ACTIVATE;
    }
    break;

  case GLINE_LOCAL_ACTIVATE: /* locally activate a G-line */
  case GLINE_LOCAL_DEACTIVATE: /* locally deactivate a G-line */
    if (parc > 2) { /* if target is available, pick it */
      target = parv[2];
<<<<<<< HEAD

      /* local activations can be local/remote servers, but can not be * */
      if (target[0] == '*' && target[1] == '\0')
        return need_more_params(sptr, "GLINE");
=======
      if (target[0] == '*' && target[1] == '\0')
        return send_reply(sptr, ERR_NOSUCHSERVER, target);
>>>>>>> 85a51f9d
    }
    break;

  case GLINE_ACTIVATE: /* activating/adding a G-line */
  case GLINE_DEACTIVATE: /* deactivating/removing a G-line */
    if (parc < 3)
      return need_more_params(sptr, "GLINE");

    if (parc > 3) {
      /* get expiration and target */
      reason = parv[parc - 1];
      expire = strtol(parv[parc - 2], &end, 10) + CurrentTime;
      if (*end != '\0')
        return send_reply(sptr, SND_EXPLICIT | ERR_BADEXPIRE, "%s :Bad expire time", parv[parc - 2]);

      flags |= GLINE_EXPIRE | GLINE_REASON; /* remember that we got 'em */

      if (parc > 4) /* also have a target! */
	target = parv[2];
    } else {
      target = parv[2]; /* target has to be present, and has to be '*' */

      if (target[0] != '*' || target[1] != '\0')
	return need_more_params(sptr, "GLINE");
    }
    break;
  }

  /* Now let's figure out which is the target server */
  if (!target) /* no target, has to be me... */
    acptr = &me;
  /* if it's not '*', look up the server */
  else if ((target[0] != '*' || target[1] != '\0') &&
	   !(acptr = find_match_server(target)))
    return send_reply(sptr, ERR_NOSUCHSERVER, target);

  /* Now, is the G-line local or global? */
  if (action == GLINE_LOCAL_ACTIVATE || action == GLINE_LOCAL_DEACTIVATE ||
      !acptr)
    flags |= GLINE_GLOBAL;
  else /* it's some form of local G-line */
    flags |= GLINE_LOCAL;

  /* If it's a local activate/deactivate and server isn't me, propagate it */
  if ((action == GLINE_LOCAL_ACTIVATE || action == GLINE_LOCAL_DEACTIVATE) &&
      !IsMe(acptr)) {
    /* check for permissions... */
    if (!feature_bool(FEAT_CONFIG_OPERCMDS))
      return send_reply(sptr, ERR_DISABLED, "GLINE");
    else if (!HasPriv(sptr, PRIV_GLINE))
      return send_reply(sptr, ERR_NOPRIVILEGES);

    Debug((DEBUG_DEBUG, "I am forwarding a local change to a global gline "
	   "to a remote server; target %s, mask %s, operforce %s, action %c",
	   cli_name(acptr), mask, flags & GLINE_OPERFORCE ? "YES" : "NO",
	   action == GLINE_LOCAL_ACTIVATE ? '>' : '<'));

    sendcmdto_one(sptr, CMD_GLINE, acptr, "%C %s%c%s", acptr,
                  flags & GLINE_OPERFORCE ? "!" : "",
                  action == GLINE_LOCAL_ACTIVATE ? '>' : '<', mask);

    return 0; /* all done */
  }

  /* Next, try to find the G-line... */
  if ((flags & GLINE_GLOBAL) || IsMe(acptr)) /* don't bother if it's not me! */
    agline = gline_find(mask, flags | GLINE_ANY | GLINE_EXACT);

  /* We now have all the pieces to tell us what we've got; let's put
   * it all together and convert the rest of the arguments.
   */

  /* Handle the local G-lines first... */
  if (flags & GLINE_LOCAL) {
    assert(acptr);

    /* If it's not for us, forward */
    /* UPDATE NOTE: Once all servers are updated to u2.10.12.11, the
     * format string in this sendcmdto_one() may be updated to omit
     * <lastmod> for GLINE_ACTIVATE and to omit <expire>, <lastmod>,
     * and <reason> for GLINE_DEACTIVATE.
     */

    if (!IsMe(acptr)) {
      /* check for permissions... */
      if (!feature_bool(FEAT_CONFIG_OPERCMDS))
	return send_reply(sptr, ERR_DISABLED, "GLINE");
      else if (!HasPriv(sptr, PRIV_GLINE))
	return send_reply(sptr, ERR_NOPRIVILEGES);

      Debug((DEBUG_DEBUG, "I am forwarding a local G-line to a remote "
	     "server; target %s, mask %s, operforce %s, action %c, "
	     "expire %Tu, reason %s", target, mask,
	     flags & GLINE_OPERFORCE ? "YES" : "NO",
	     action == GLINE_ACTIVATE ? '+' : '-', expire, reason));

      sendcmdto_one(sptr, CMD_GLINE, acptr, "%C %s%c%s %Tu %Tu :%s",
		    acptr, flags & GLINE_OPERFORCE ? "!" : "",
		    action == GLINE_ACTIVATE ? '+' : '-', mask,
		    expire - CurrentTime, CurrentTime, reason);

      return 0; /* all done */
    }

    /* check local G-line permissions... */
    if (!HasPriv(sptr, PRIV_LOCAL_GLINE))
      return send_reply(sptr, ERR_NOPRIVILEGES);

    /* let's handle activation... */
    if (action == GLINE_ACTIVATE) {
      if (agline) /* G-line already exists, so let's ignore it... */
	return 0;

      /* OK, create the local G-line */
      Debug((DEBUG_DEBUG, "I am creating a local G-line here; target %s, "
	     "mask %s, operforce %s, action  %s, expire %Tu, reason: %s",
	     target, mask, flags & GLINE_OPERFORCE ? "YES" : "NO",
	     action == GLINE_ACTIVATE ? "+" : "-", expire, reason));

      return gline_add(cptr, sptr, mask, reason, expire, 0, 0,
		       flags | GLINE_ACTIVE);
    } else { /* OK, it's a deactivation/destruction */
      if (!agline) /* G-line doesn't exist, so let's complain... */
	return send_reply(sptr, ERR_NOSUCHGLINE, mask);

      /* Let's now destroy the G-line */
      Debug((DEBUG_DEBUG, "I am destroying a local G-line here; target %s, "
	     "mask %s, operforce %s, action %s", target, mask,
	     flags & GLINE_OPERFORCE ? "YES" : "NO",
	     action == GLINE_ACTIVATE ? "+" : "-"));

      return gline_destroy(cptr, sptr, agline);
    }
  }

  /* can't modify a G-line that doesn't exist...
   * (and if we are creating a new one, we need a reason and expiration)
   */
  if (!agline &&
      (action == GLINE_MODIFY || action == GLINE_LOCAL_ACTIVATE ||
<<<<<<< HEAD
       action == GLINE_LOCAL_DEACTIVATE || (action == GLINE_DEACTIVATE && expire == 0)))
=======
       action == GLINE_LOCAL_DEACTIVATE || !reason || !expire))
>>>>>>> 85a51f9d
    return send_reply(sptr, ERR_NOSUCHGLINE, mask);

  /* check for G-line permissions... */
  if (action == GLINE_LOCAL_ACTIVATE || action == GLINE_LOCAL_DEACTIVATE) {
    /* only need local privileges for locally-limited status changes */
    if (!HasPriv(sptr, PRIV_LOCAL_GLINE))
      return send_reply(sptr, ERR_NOPRIVILEGES);
  } else { /* global privileges required */
    if (!feature_bool(FEAT_CONFIG_OPERCMDS))
      return send_reply(sptr, ERR_DISABLED, "GLINE");
    else if (!HasPriv(sptr, PRIV_GLINE))
      return send_reply(sptr, ERR_NOPRIVILEGES);
  }

  /* If globally disabling a G-line that we do not already have, avoid
   * creating a temporary one. */
  if (!agline && action == GLINE_DEACTIVATE) {
    return gline_forward_deactivation(cptr, sptr, mask, expire, CurrentTime, 0, flags);
  }

  Debug((DEBUG_DEBUG, "I have a global G-line I am acting upon now; "
	 "target %s, mask %s, operforce %s, action %s, expire %Tu, "
	 "reason: %s; gline %s!  (fields present: %s %s)", target, 
	 mask, flags & GLINE_OPERFORCE ? "YES" : "NO",
	 action == GLINE_ACTIVATE ? "+" :
	 (action == GLINE_DEACTIVATE ? "-" :
	  (action == GLINE_LOCAL_ACTIVATE ? ">" :
	   (action == GLINE_LOCAL_DEACTIVATE ? "<" : "(MODIFY)"))),
	 expire, reason, agline ? "EXISTS" : "does not exist",
	 flags & GLINE_EXPIRE ? "expire" : "",
	 flags & GLINE_REASON ? "reason" : ""));

  if (agline) /* modifying an existing G-line */
    return gline_modify(cptr, sptr, agline, action, reason, expire,
			CurrentTime, 0, flags);

  assert(action != GLINE_LOCAL_ACTIVATE);
  assert(action != GLINE_LOCAL_DEACTIVATE);
  assert(action != GLINE_MODIFY);

  /* create a new G-line */
  return gline_add(cptr, sptr, mask, reason, expire, CurrentTime, 0,
		   flags | ((action == GLINE_ACTIVATE) ? GLINE_ACTIVE : 0));
}

/*
 * m_gline - user message handler
 *
 * parv[0] = Sender prefix
 * parv[1] = [<server name>]
 *
 */
int
m_gline(struct Client *cptr, struct Client *sptr, int parc, char *parv[])
{
  if (feature_bool(FEAT_HIS_USERGLINE))
    return send_reply(sptr, ERR_DISABLED, "GLINE");

  if (parc < 2)
    return send_reply(sptr, ERR_NOSUCHGLINE, "");

  return gline_list(sptr, parv[1]);
}<|MERGE_RESOLUTION|>--- conflicted
+++ resolved
@@ -451,15 +451,8 @@
   case GLINE_LOCAL_DEACTIVATE: /* locally deactivate a G-line */
     if (parc > 2) { /* if target is available, pick it */
       target = parv[2];
-<<<<<<< HEAD
-
-      /* local activations can be local/remote servers, but can not be * */
-      if (target[0] == '*' && target[1] == '\0')
-        return need_more_params(sptr, "GLINE");
-=======
       if (target[0] == '*' && target[1] == '\0')
         return send_reply(sptr, ERR_NOSUCHSERVER, target);
->>>>>>> 85a51f9d
     }
     break;
 
@@ -600,11 +593,7 @@
    */
   if (!agline &&
       (action == GLINE_MODIFY || action == GLINE_LOCAL_ACTIVATE ||
-<<<<<<< HEAD
-       action == GLINE_LOCAL_DEACTIVATE || (action == GLINE_DEACTIVATE && expire == 0)))
-=======
        action == GLINE_LOCAL_DEACTIVATE || !reason || !expire))
->>>>>>> 85a51f9d
     return send_reply(sptr, ERR_NOSUCHGLINE, mask);
 
   /* check for G-line permissions... */
