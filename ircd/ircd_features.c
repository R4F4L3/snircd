/*
 * IRC - Internet Relay Chat, ircd/features.c
 * Copyright (C) 2000 Kevin L. Mitchell <klmitch@mit.edu>
 *
 * This program is free software; you can redistribute it and/or modify
 * it under the terms of the GNU General Public License as published by
 * the Free Software Foundation; either version 1, or (at your option)
 * any later version.
 *
 * This program is distributed in the hope that it will be useful,
 * but WITHOUT ANY WARRANTY; without even the implied warranty of
 * MERCHANTABILITY or FITNESS FOR A PARTICULAR PURPOSE.  See the
 * GNU General Public License for more details.
 *
 * You should have received a copy of the GNU General Public License
 * along with this program; if not, write to the Free Software
 * Foundation, Inc., 675 Mass Ave, Cambridge, MA 02139, USA.
 */
/** @file
 * @brief Implementation of configurable feature support.
 * @version $Id: ircd_features.c,v 1.50.2.4 2006/01/10 01:23:28 entrope Exp $
 */
#include "config.h"

#include "ircd_features.h"
#include "channel.h"	/* list_set_default */
#include "class.h"
#include "client.h"
#include "hash.h"
#include "ircd.h"
#include "ircd_alloc.h"
#include "ircd_log.h"
#include "ircd_reply.h"
#include "ircd_string.h"
#include "match.h"
#include "motd.h"
#include "msg.h"
#include "numeric.h"
#include "numnicks.h"
#include "random.h"	/* random_seed_set */
#include "s_bsd.h"
#include "s_debug.h"
#include "s_misc.h"
#include "send.h"
#include "struct.h"
#include "sys.h"    /* FALSE bleah */
#include "whowas.h"	/* whowas_realloc */

/* #include <assert.h> -- Now using assert in ircd_log.h */
#include <stdlib.h>
#include <string.h>

struct Client his;

/** List of log output types that can be set */
static struct LogTypes {
  char *type; /**< Settable name. */
  int (*set)(const char *, const char *); /**< Function to set the value. */
  char *(*get)(const char *); /**< Function to get the value. */
} logTypes[] = {
  { "FILE", log_set_file, log_get_file },
  { "FACILITY", log_set_facility, log_get_facility },
  { "SNOMASK", log_set_snomask, log_get_snomask },
  { "LEVEL", log_set_level, log_get_level },
  { 0, 0, 0 }
};

/** Look up a struct LogType given the type string.
 * @param[in] from &Client requesting type, or NULL.
 * @param[in] type Name of log type to find.
 * @return Pointer to the found LogType, or NULL if none was found.
 */
static struct LogTypes *
feature_log_desc(struct Client* from, const char *type)
{
  int i;

  assert(0 != type);

  for (i = 0; logTypes[i].type; i++) /* find appropriate descriptor */
    if (!ircd_strcmp(type, logTypes[i].type))
      return &logTypes[i];

  Debug((DEBUG_ERROR, "Unknown log feature type \"%s\"", type));
  if (from) /* send an error; if from is NULL, called from conf parser */
    send_reply(from, ERR_BADLOGTYPE, type);
  else
    log_write(LS_CONFIG, L_ERROR, 0, "Unknown log feature type \"%s\"", type);

  return 0; /* not found */
}

/** Set the value of a log output type for a log subsystem.
 * @param[in] from &Client trying to set the log type, or NULL.
 * @param[in] fields Array of parameters to set.
 * @param[in] count Number of parameters in \a fields.
 * @return -1 to clear the mark, 0 to leave the mask alone, 1 to set the mask.
 */
static int
feature_log_set(struct Client* from, const char* const* fields, int count)
{
  struct LogTypes *desc;
  char *subsys;

  if (count < 2) { /* set default facility */
    if (log_set_default(count < 1 ? 0 : fields[0])) {
      assert(count >= 1); /* should always accept default */

      if (from) /* send an error */
	send_reply(from, ERR_BADLOGVALUE, fields[0]);
      else
	log_write(LS_CONFIG, L_ERROR, 0,
		  "Bad value \"%s\" for default facility", fields[0]);
    } else
      return count < 1 ? -1 : 1; /* tell feature to set or clear mark */
  } else if (!(subsys = log_canon(fields[0]))) { /* no such subsystem */
    if (from) /* send an error */
      send_reply(from, ERR_BADLOGSYS, fields[0]);
    else
      log_write(LS_CONFIG, L_ERROR, 0,
		"No such logging subsystem \"%s\"", fields[0]);
  } else if ((desc = feature_log_desc(from, fields[1]))) { /* set value */
    if ((*desc->set)(fields[0], count < 3 ? 0 : fields[2])) {
      assert(count >= 3); /* should always accept default */

      if (from) /* send an error */
	send_reply(from, ERR_BADLOGVALUE, fields[2]);
      else
	log_write(LS_CONFIG, L_ERROR, 0,
		  "Bad value \"%s\" for log type %s (subsystem %s)",
		  fields[2], desc->type, subsys);
    }
  }

  return 0;
}

/** Reset a log type for a subsystem to its default value.
 * @param[in] from &Client trying to reset the subsystem.
 * @param[in] fields Array of parameters to reset.
 * @param[in] count Number of fields in \a fields.
 * @return -1 to unmark the entry, or zero to leave it alone.
 */
static int
feature_log_reset(struct Client* from, const char* const* fields, int count)
{
  struct LogTypes *desc;
  char *subsys;

  assert(0 != from); /* Never called by the .conf parser */

  if (count < 1) { /* reset default facility */
    log_set_default(0);
    return -1; /* unmark this entry */
  } else if (count < 2)
    need_more_params(from, "RESET");
  else if (!(subsys = log_canon(fields[0]))) /* no such subsystem */
    send_reply(from, ERR_BADLOGSYS, fields[0]);
  else if ((desc = feature_log_desc(from, fields[1]))) /* reset value */
    (*desc->set)(fields[0], 0); /* default should always be accepted */

  return 0;
}

/** Handle an update to FEAT_HIS_SERVERNAME. */
static void
feature_notify_servername(void)
{
  ircd_strncpy(cli_name(&his), feature_str(FEAT_HIS_SERVERNAME), HOSTLEN);
}

/** Handle an update to FEAT_HIS_SERVERINFO. */
static void
feature_notify_serverinfo(void)
{
  ircd_strncpy(cli_info(&his), feature_str(FEAT_HIS_SERVERINFO), REALLEN);
}

/** Report the value of a log setting.
 * @param[in] from &Client asking for details.
 * @param[in] fields Array of parameters to get.
 * @param[in] count Number of fields in \a fields.
 */
static void
feature_log_get(struct Client* from, const char* const* fields, int count)
{
  struct LogTypes *desc;
  char *value, *subsys;

  assert(0 != from); /* never called by .conf parser */

  if (count < 1) /* return default facility */
    send_reply(from, SND_EXPLICIT | RPL_FEATURE, ":Log facility: %s",
	       log_get_default());
  else if (count < 2)
    need_more_params(from, "GET");
  else if (!(subsys = log_canon(fields[0]))) { /* no such subsystem */
    send_reply(from, ERR_BADLOGSYS, fields[0]);
  } else if ((desc = feature_log_desc(from, fields[1]))) {
    if ((value = (*desc->get)(fields[0]))) /* send along value */
      send_reply(from, SND_EXPLICIT | RPL_FEATURE,
		 ":Log %s for subsystem %s: %s", desc->type, subsys,
		 (*desc->get)(subsys));
    else
      send_reply(from, SND_EXPLICIT | RPL_FEATURE,
		 ":No log %s is set for subsystem %s", desc->type, subsys);
  }
}

/** Sets a feature to the given value.
 * @param[in] from Client trying to set parameters.
 * @param[in] fields Array of parameters to set.
 * @param[in] count Number of fields in \a count.
 * @return <0 to clear the feature mark, 0 to leave it, >0 to set the feature mark.
 */
typedef int  (*feat_set_call)(struct Client* from, const char* const* fields, int count);
/** Gets the value of a feature.
 * @param[in] from Client trying to get parameters.
 * @param[in] fields Array of parameters to set.
 * @param[in] count Number of fields in \a count.
 */
typedef void (*feat_get_call)(struct Client* from, const char* const* fields, int count);
/** Callback to notify of a feature's change. */
typedef void (*feat_notify_call)(void);
/** Unmarks all sub-feature values prior to reading .conf. */
typedef void (*feat_unmark_call)(void);
/** Resets to defaults all currently unmarked values.
 * @param[in] marked Non-zero if the feature is marked.
 */
typedef int  (*feat_mark_call)(int marked);
/* Reports features as a /stats f list.
 * @param[in] sptr Client asking for feature list.
 * @param[in] marked Non-zero if the feature is marked.
 */
typedef void (*feat_report_call)(struct Client* sptr, int marked);

#define FEAT_NONE   0x0000	/**< no value */
#define FEAT_INT    0x0001	/**< set if entry contains an integer value */
#define FEAT_BOOL   0x0002	/**< set if entry contains a boolean value */
#define FEAT_STR    0x0003	/**< set if entry contains a string value */
#define FEAT_MASK   0x000f	/**< possible value types */

#define FEAT_MARK   0x0010	/**< set if entry has been changed */
#define FEAT_NULL   0x0020	/**< NULL string is permitted */
#define FEAT_CASE   0x0040	/**< string is case-sensitive */

#define FEAT_OPER   0x0100	/**< set to display only to opers */
#define FEAT_MYOPER 0x0200	/**< set to display only to local opers */
#define FEAT_NODISP 0x0400	/**< feature must never be displayed */

#define FEAT_READ   0x1000	/**< feature is read-only (for now, perhaps?) */

/** Declare a feature with custom behavior. */
#define F_N(type, flags, set, reset, get, notify, unmark, mark, report)	      \
  { FEAT_ ## type, #type, FEAT_NONE | (flags), 0, 0, 0, 0,		      \
    (set), (reset), (get), (notify), (unmark), (mark), (report) }
/** Declare a feature that takes integer values. */
#define F_I(type, flags, v_int, notify)					      \
  { FEAT_ ## type, #type, FEAT_INT | (flags), 0, (v_int), 0, 0,		      \
    0, 0, 0, (notify), 0, 0, 0 }
/** Declare a feature that takes boolean values. */
#define F_B(type, flags, v_int, notify)					      \
  { FEAT_ ## type, #type, FEAT_BOOL | (flags), 0, (v_int), 0, 0,	      \
    0, 0, 0, (notify), 0, 0, 0 }
/** Declare a feature that takes string values. */
#define F_S(type, flags, v_str, notify)					      \
  { FEAT_ ## type, #type, FEAT_STR | (flags), 0, 0, 0, (v_str),		      \
    0, 0, 0, (notify), 0, 0, 0 }

/** Table of feature descriptions. */
static struct FeatureDesc {
  enum Feature	   feat;    /**< feature identifier */
  char*		   type;    /**< string describing type */
  unsigned int     flags;   /**< flags for feature */
  int		   v_int;   /**< integer value */
  int		   def_int; /**< default value */
  char*		   v_str;   /**< string value */
  char*		   def_str; /**< default value */
  feat_set_call	   set;	    /**< set feature values */
  feat_set_call	   reset;   /**< reset feature values to defaults */
  feat_get_call	   get;	    /**< get feature values */
  feat_notify_call notify;  /**< notify of value change */
  feat_unmark_call unmark;  /**< unmark all feature change values */
  feat_mark_call   mark;    /**< reset to defaults all unchanged features */
  feat_report_call report;  /**< report feature values */
} features[] = {
  /* Misc. features */
  F_N(LOG, FEAT_MYOPER, feature_log_set, feature_log_reset, feature_log_get,
      0, log_feature_unmark, log_feature_mark, log_feature_report),
  F_S(DOMAINNAME, 0, DOMAINNAME, 0),
  F_B(RELIABLE_CLOCK, 0, 0, 0),
  F_I(BUFFERPOOL, 0, 27000000, 0),
  F_B(HAS_FERGUSON_FLUSHER, 0, 0, 0),
  F_I(CLIENT_FLOOD, 0, 1024, 0),
  F_I(SERVER_PORT, FEAT_OPER, 4400, 0),
  F_B(NODEFAULTMOTD, 0, 1, 0),
  F_S(MOTD_BANNER, FEAT_NULL, 0, 0),
  F_S(PROVIDER, FEAT_NULL, 0, 0),
  F_B(KILL_IPMISMATCH, FEAT_OPER, 0, 0),
  F_B(IDLE_FROM_MSG, 0, 1, 0),
  F_B(HUB, 0, 0, 0),
  F_B(WALLOPS_OPER_ONLY, 0, 0, 0),
  F_B(NODNS, 0, 0, 0),
  F_N(RANDOM_SEED, FEAT_NODISP, random_seed_set, 0, 0, 0, 0, 0, 0),
  F_S(DEFAULT_LIST_PARAM, FEAT_NULL, 0, list_set_default),
  F_I(NICKNAMEHISTORYLENGTH, 0, 800, whowas_realloc),
  F_B(HOST_HIDING, 0, 1, 0),
  F_S(HIDDEN_HOST, FEAT_CASE, "users.undernet.org", 0),
  F_S(HIDDEN_IP, 0, "127.0.0.1", 0),
  F_B(AUTOINVISIBLE, 0, 1, 0),
  F_B(CONNEXIT_NOTICES, 0, 0, 0),
  F_B(USER_HIDECHANS, 0, 0, 0),
  F_B(OPLEVELS, 0, 1, 0),
  F_B(ZANNELS, 0, 1, 0),
  F_B(LOCAL_CHANNELS, 0, 1, 0),
  F_B(TOPIC_BURST, 0, 0, 0),
  F_B(AUTOCHANMODES, 0, 1, 0),
  F_S(AUTOCHANMODES_LIST, FEAT_CASE | FEAT_NULL, "ntCN", 0),

  /* features that probably should not be touched */
  F_I(KILLCHASETIMELIMIT, 0, 30, 0),
  F_I(MAXCHANNELSPERUSER, 0, 10, 0),
  F_I(NICKLEN, 0, 15, 0),
  F_I(AVBANLEN, 0, 40, 0),
  F_I(MAXBANS, 0, 45, 0),
  F_I(MAXSILES, 0, 15, 0),
  F_I(HANGONGOODLINK, 0, 300, 0),
  F_I(HANGONRETRYDELAY, 0, 10, 0),
  F_I(CONNECTTIMEOUT, 0, 90, 0),
  F_I(MAXIMUM_LINKS, 0, 1, init_class), /* reinit class 0 as needed */
  F_I(PINGFREQUENCY, 0, 120, init_class),
  F_I(CONNECTFREQUENCY, 0, 600, init_class),
  F_I(DEFAULTMAXSENDQLENGTH, 0, 40000, init_class),
  F_I(GLINEMAXUSERCOUNT, 0, 20, 0),
  F_I(SOCKSENDBUF, 0, SERVER_TCP_WINDOW, 0),
  F_I(SOCKRECVBUF, 0, SERVER_TCP_WINDOW, 0),
  F_I(IPCHECK_CLONE_LIMIT, 0, 4, 0),
  F_I(IPCHECK_CLONE_PERIOD, 0, 40, 0),
  F_I(IPCHECK_CLONE_DELAY, 0, 600, 0),
  F_I(CHANNELLEN, 0, 200, 0),

  /* Some misc. default paths */
  F_S(MPATH, FEAT_CASE | FEAT_MYOPER, "ircd.motd", motd_init),
  F_S(RPATH, FEAT_CASE | FEAT_MYOPER, "remote.motd", motd_init),
  F_S(PPATH, FEAT_CASE | FEAT_MYOPER | FEAT_READ, "ircd.pid", 0),

  /* Networking features */
  F_I(TOS_SERVER, 0, 0x08, 0),
  F_I(TOS_CLIENT, 0, 0x08, 0),
  F_I(POLLS_PER_LOOP, 0, 200, 0),
  F_I(IRCD_RES_RETRIES, 0, 2, 0),
  F_I(IRCD_RES_TIMEOUT, 0, 4, 0),
  F_I(AUTH_TIMEOUT, 0, 9, 0),
  F_B(ANNOUNCE_INVITES, 0, 0, 0),

  /* features that affect all operators */
  F_B(EXTENDED_CHECKCMD, 0, 0, 0),
  F_B(CONFIG_OPERCMDS, 0, 0, 0),
  F_B(SETHOST, 0, 0, 0),
  F_B(SETHOST_FREEFORM, 0, 0, 0),
  F_B(SETHOST_USER, 0, 0, 0),
  F_B(SETHOST_AUTO, 0, 0, 0),

  /* HEAD_IN_SAND Features */
  F_B(HIS_SNOTICES, 0, 1, 0),
  F_B(HIS_SNOTICES_OPER_ONLY, 0, 1, 0),
  F_B(HIS_DEBUG_OPER_ONLY, 0, 1, 0),
  F_B(HIS_WALLOPS, 0, 1, 0),
  F_B(HIS_MAP, 0, 1, 0),
  F_B(HIS_LINKS, 0, 1, 0),
  F_B(HIS_TRACE, 0, 1, 0),
  F_B(HIS_STATS_a, 0, 1, 0),
  F_B(HIS_STATS_c, 0, 1, 0),
  F_B(HIS_STATS_d, 0, 1, 0),
  F_B(HIS_STATS_e, 0, 1, 0),
  F_B(HIS_STATS_f, 0, 1, 0),
  F_B(HIS_STATS_g, 0, 1, 0),
  F_B(HIS_STATS_i, 0, 1, 0),
  F_B(HIS_STATS_j, 0, 1, 0),
  F_B(HIS_STATS_J, 0, 1, 0),
  F_B(HIS_STATS_k, 0, 1, 0),
  F_B(HIS_STATS_l, 0, 1, 0),
  F_B(HIS_STATS_L, 0, 1, 0),
  F_B(HIS_STATS_M, 0, 1, 0),
  F_B(HIS_STATS_m, 0, 1, 0),
  F_B(HIS_STATS_o, 0, 1, 0),
  F_B(HIS_STATS_p, 0, 1, 0),
  F_B(HIS_STATS_q, 0, 1, 0),
  F_B(HIS_STATS_R, 0, 1, 0),
  F_B(HIS_STATS_r, 0, 1, 0),
  F_B(HIS_STATS_s, 0, 1, 0),
  F_B(HIS_STATS_t, 0, 1, 0),
  F_B(HIS_STATS_T, 0, 1, 0),
  F_B(HIS_STATS_u, 0, 0, 0),
  F_B(HIS_STATS_U, 0, 1, 0),
  F_B(HIS_STATS_v, 0, 1, 0),
  F_B(HIS_STATS_w, 0, 0, 0),
  F_B(HIS_STATS_x, 0, 1, 0),
  F_B(HIS_STATS_y, 0, 1, 0),
  F_B(HIS_STATS_z, 0, 1, 0),
  F_B(HIS_WHOIS_SERVERNAME, 0, 1, 0),
  F_B(HIS_WHOIS_IDLETIME, 0, 1, 0),
  F_B(HIS_WHOIS_LOCALCHAN, 0, 1, 0),
  F_B(HIS_WHO_SERVERNAME, 0, 1, 0),
  F_B(HIS_WHO_HOPCOUNT, 0, 1, 0),
<<<<<<< HEAD
  F_B(HIS_WHO_FILTERIP, 0, 1, 0),
=======
  F_B(HIS_MODEWHO, 0, 1, 0),
>>>>>>> 052b069e
  F_B(HIS_BANWHO, 0, 1, 0),
  F_B(HIS_KILLWHO, 0, 1, 0),
  /* Asuka - Reimplement HEAD_IN_SAND_GLINE from Lain */
  F_B(HIS_GLINE, 0, 1, 0),
  F_B(HIS_REWRITE, 0, 1, 0),
  F_I(HIS_REMOTE, 0, 1, 0),
  F_B(HIS_NETSPLIT, 0, 1, 0),
  F_S(HIS_SERVERNAME, 0, "*.undernet.org", feature_notify_servername),
  F_S(HIS_SERVERINFO, 0, "The Undernet Underworld", feature_notify_serverinfo),
  F_S(HIS_URLSERVERS, 0, "http://www.undernet.org/servers.php", 0),
  F_B(HIS_USERGLINE, 0, 1, 0),

  /* Misc. random stuff */
  F_S(NETWORK, 0, "UnderNet", 0),
  F_S(URL_CLIENTS, 0, "ftp://ftp.undernet.org/pub/irc/clients", 0),

#undef F_S
#undef F_B
#undef F_I
#undef F_N
  { FEAT_LAST_F, 0, 0, 0, 0, 0, 0, 0, 0, 0, 0, 0, 0, 0 }
};

/** Given a feature's identifier, look up the feature descriptor.
 * @param[in] from Client looking up feature, or NULL.
 * @param[in] feature Feature name to find.
 * @return Pointer to a FeatureDesc, or NULL if none was found.
 */
static struct FeatureDesc *
feature_desc(struct Client* from, const char *feature)
{
  int i;

  assert(0 != feature);

  for (i = 0; features[i].type; i++) /* find appropriate descriptor */
    if (!strcmp(feature, features[i].type))
      return &features[i];

  Debug((DEBUG_ERROR, "Unknown feature \"%s\"", feature));
  if (from) /* report an error */
    send_reply(from, ERR_NOFEATURE, feature);
  else
    log_write(LS_CONFIG, L_ERROR, 0, "Unknown feature \"%s\"", feature);

  return 0; /* not found */
}

/** Given a feature vector string, set the value of a feature.
 * @param[in] from Client trying to set the feature, or NULL.
 * @param[in] fields Parameters to set, starting with feature name.
 * @param[in] count Number of fields in \a fields.
 * @return Zero (or, theoretically, CPTR_KILLED).
 */
int
feature_set(struct Client* from, const char* const* fields, int count)
{
  int i, change = 0, tmp;
  const char *t_str;
  struct FeatureDesc *feat;

  if (from && !HasPriv(from, PRIV_SET))
    return send_reply(from, ERR_NOPRIVILEGES);

  if (count < 1) {
    if (from) /* report an error in the number of arguments */
      need_more_params(from, "SET");
    else
      log_write(LS_CONFIG, L_ERROR, 0, "Not enough fields in F line");
  } else if ((feat = feature_desc(from, fields[0]))) { /* find feature */
    if (from && feat->flags & FEAT_READ)
      return send_reply(from, ERR_NOFEATURE, fields[0]);

    switch (feat->flags & FEAT_MASK) {
    case FEAT_NONE:
      if (feat->set && (i = (*feat->set)(from, fields + 1, count - 1))) {
	change++; /* feature handler wants a change recorded */

	if (i > 0) /* call the set callback and do marking */
	  feat->flags |= FEAT_MARK;
	else /* i < 0 */
	  feat->flags &= ~FEAT_MARK;
	break;
      }

    case FEAT_INT: /* an integer value */
      tmp = feat->v_int; /* detect changes... */

      if (count < 2) { /* reset value */
	feat->v_int = feat->def_int;
	feat->flags &= ~FEAT_MARK;
      } else { /* ok, figure out the value and whether to mark it */
	feat->v_int = strtoul(fields[1], 0, 0);
	if (feat->v_int == feat->def_int)
	  feat->flags &= ~FEAT_MARK;
	else
	  feat->flags |= FEAT_MARK;
      }

      if (feat->v_int != tmp) /* check for change */
	change++;
      break;

    case FEAT_BOOL: /* it's a boolean value--true or false */
      tmp = feat->v_int; /* detect changes... */

      if (count < 2) { /* reset value */
	feat->v_int = feat->def_int;
	feat->flags &= ~FEAT_MARK;
      } else { /* figure out the value and whether to mark it */
	if (!ircd_strncmp(fields[1], "TRUE", strlen(fields[1])) ||
	    !ircd_strncmp(fields[1], "YES", strlen(fields[1])) ||
	    (strlen(fields[1]) >= 2 &&
	     !ircd_strncmp(fields[1], "ON", strlen(fields[1]))))
	  feat->v_int = 1;
	else if (!ircd_strncmp(fields[1], "FALSE", strlen(fields[1])) ||
		 !ircd_strncmp(fields[1], "NO", strlen(fields[1])) ||
		 (strlen(fields[1]) >= 2 &&
		  !ircd_strncmp(fields[1], "OFF", strlen(fields[1]))))
	  feat->v_int = 0;
	else if (from) /* report an error... */
	  return send_reply(from, ERR_BADFEATVALUE, fields[1], feat->type);
	else {
	  log_write(LS_CONFIG, L_ERROR, 0, "Bad value \"%s\" for feature %s",
		    fields[1], feat->type);
	  return 0;
	}

	if (feat->v_int == feat->def_int) /* figure out whether to mark it */
	  feat->flags &= ~FEAT_MARK;
	else
	  feat->flags |= FEAT_MARK;
      }

      if (feat->v_int != tmp) /* check for change */
	change++;
      break;

    case FEAT_STR: /* it's a string value */
      if (count < 2)
	t_str = feat->def_str; /* changing to default */
      else
	t_str = *fields[1] ? fields[1] : 0;

      if (!t_str && !(feat->flags & FEAT_NULL)) { /* NULL value permitted? */
	if (from)
	  return send_reply(from, ERR_BADFEATVALUE, "NULL", feat->type);
	else {
	  log_write(LS_CONFIG, L_ERROR, 0, "Bad value \"NULL\" for feature %s",
		    feat->type);
	  return 0;
	}
      }

      if (t_str == feat->def_str ||
	  (t_str && feat->def_str &&
	   !(feat->flags & FEAT_CASE ? strcmp(t_str, feat->def_str) :
	     ircd_strcmp(t_str, feat->def_str)))) { /* resetting to default */
	if (feat->v_str != feat->def_str) {
	  change++; /* change from previous value */

	  if (feat->v_str)
	    MyFree(feat->v_str); /* free old value */
	}

	feat->v_str = feat->def_str; /* very special... */

	feat->flags &= ~FEAT_MARK;
      } else if (!t_str) {
	if (feat->v_str) {
	  change++; /* change from previous value */

	  if (feat->v_str != feat->def_str)
	    MyFree(feat->v_str); /* free old value */
	}

	feat->v_str = 0; /* set it to NULL */

	feat->flags |= FEAT_MARK;
      } else if (!feat->v_str ||
		 (feat->flags & FEAT_CASE ? strcmp(t_str, feat->v_str) :
		  ircd_strcmp(t_str, feat->v_str))) { /* new value */
	change++; /* change from previous value */

	if (feat->v_str && feat->v_str != feat->def_str)
	  MyFree(feat->v_str); /* free old value */
	DupString(feat->v_str, t_str); /* store new value */

	feat->flags |= FEAT_MARK;
      } else /* they match, but don't match the default */
	feat->flags |= FEAT_MARK;
      break;
    }

    if (change && feat->notify) /* call change notify function */
      (*feat->notify)();
  }

  return 0;
}

/** Reset a feature to its default values.
 * @param[in] from Client trying to reset the feature, or NULL.
 * @param[in] fields Parameters to set, starting with feature name.
 * @param[in] count Number of fields in \a fields.
 * @return Zero (or, theoretically, CPTR_KILLED).
 */
int
feature_reset(struct Client* from, const char* const* fields, int count)
{
  int i, change = 0;
  struct FeatureDesc *feat;

  assert(0 != from);

  if (!HasPriv(from, PRIV_SET))
    return send_reply(from, ERR_NOPRIVILEGES);

  if (count < 1) /* check arguments */
    need_more_params(from, "RESET");
  else if ((feat = feature_desc(from, fields[0]))) { /* get descriptor */
    if (from && feat->flags & FEAT_READ)
      return send_reply(from, ERR_NOFEATURE, fields[0]);

    switch (feat->flags & FEAT_MASK) {
    case FEAT_NONE: /* None... */
      if (feat->reset && (i = (*feat->reset)(from, fields + 1, count - 1))) {
	change++; /* feature handler wants a change recorded */

	if (i > 0) /* call reset callback and parse mark return */
	  feat->flags |= FEAT_MARK;
	else /* i < 0 */
	  feat->flags &= ~FEAT_MARK;
      }
      break;

    case FEAT_INT:  /* Integer... */
    case FEAT_BOOL: /* Boolean... */
      if (feat->v_int != feat->def_int)
	change++; /* change will be made */

      feat->v_int = feat->def_int; /* set the default */
      feat->flags &= ~FEAT_MARK; /* unmark it */
      break;

    case FEAT_STR: /* string! */
      if (feat->v_str != feat->def_str) {
	change++; /* change has been made */
	if (feat->v_str)
	  MyFree(feat->v_str); /* free old value */
      }

      feat->v_str = feat->def_str; /* set it to default */
      feat->flags &= ~FEAT_MARK; /* unmark it */
      break;
    }

    if (change && feat->notify) /* call change notify function */
      (*feat->notify)();
  }

  return 0;
}

/** Gets the value of a specific feature and reports it to the user.
 * @param[in] from Client trying to get the feature.
 * @param[in] fields Parameters to set, starting with feature name.
 * @param[in] count Number of fields in \a fields.
 * @return Zero (or, theoretically, CPTR_KILLED).
 */
int
feature_get(struct Client* from, const char* const* fields, int count)
{
  struct FeatureDesc *feat;

  assert(0 != from);

  if (count < 1) /* check parameters */
    need_more_params(from, "GET");
  else if ((feat = feature_desc(from, fields[0]))) {
    if ((feat->flags & FEAT_NODISP) ||
	(feat->flags & FEAT_MYOPER && !MyOper(from)) ||
	(feat->flags & FEAT_OPER && !IsAnOper(from))) /* check privs */
      return send_reply(from, ERR_NOPRIVILEGES);

    switch (feat->flags & FEAT_MASK) {
    case FEAT_NONE: /* none, call the callback... */
      if (feat->get) /* if there's a callback, use it */
	(*feat->get)(from, fields + 1, count - 1);
      break;

    case FEAT_INT: /* integer, report integer value */
      send_reply(from, SND_EXPLICIT | RPL_FEATURE,
		 ":Integer value of %s: %d", feat->type, feat->v_int);
      break;

    case FEAT_BOOL: /* boolean, report boolean value */
      send_reply(from, SND_EXPLICIT | RPL_FEATURE,
		 ":Boolean value of %s: %s", feat->type,
		 feat->v_int ? "TRUE" : "FALSE");
      break;

    case FEAT_STR: /* string, report string value */
      if (feat->v_str) /* deal with null case */
	send_reply(from, SND_EXPLICIT | RPL_FEATURE,
		   ":String value of %s: %s", feat->type, feat->v_str);
      else
	send_reply(from, SND_EXPLICIT | RPL_FEATURE,
		   ":String value for %s not set", feat->type);
      break;
    }
  }

  return 0;
}

/** Called before reading the .conf to clear all dirty marks. */
void
feature_unmark(void)
{
  int i;

  for (i = 0; features[i].type; i++) {
    features[i].flags &= ~FEAT_MARK; /* clear the marks... */
    if (features[i].unmark) /* call the unmark callback if necessary */
      (*features[i].unmark)();
  }
}

/** Called after reading the .conf to reset unmodified values to defaults. */
void
feature_mark(void)
{
  int i, change;

  for (i = 0; features[i].type; i++) {
    change = 0;

    switch (features[i].flags & FEAT_MASK) {
    case FEAT_NONE:
      if (features[i].mark &&
	  (*features[i].mark)(features[i].flags & FEAT_MARK ? 1 : 0))
	change++; /* feature handler wants a change recorded */
      break;

    case FEAT_INT:  /* Integers or Booleans... */
    case FEAT_BOOL:
      if (!(features[i].flags & FEAT_MARK)) { /* not changed? */
	if (features[i].v_int != features[i].def_int)
	  change++; /* we're making a change */
	features[i].v_int = features[i].def_int;
      }
      break;

    case FEAT_STR: /* strings... */
      if (!(features[i].flags & FEAT_MARK)) { /* not changed? */
	if (features[i].v_str != features[i].def_str) {
	  change++; /* we're making a change */
	  if (features[i].v_str)
	    MyFree(features[i].v_str); /* free old value */
	}
	features[i].v_str = features[i].def_str;
      }
      break;
    }

    if (change && features[i].notify)
      (*features[i].notify)(); /* call change notify function */
  }
}

/** Initialize the features subsystem. */
void
feature_init(void)
{
  int i;

  for (i = 0; features[i].type; i++) {
    switch (features[i].flags & FEAT_MASK) {
    case FEAT_NONE: /* you're on your own */
      break;

    case FEAT_INT:  /* Integers or Booleans... */
    case FEAT_BOOL:
      features[i].v_int = features[i].def_int;
      break;

    case FEAT_STR:  /* Strings */
      features[i].v_str = features[i].def_str;
      assert(features[i].def_str || (features[i].flags & FEAT_NULL));
      break;
    }
  }

  cli_magic(&his) = CLIENT_MAGIC;
  cli_status(&his) = STAT_SERVER;
  feature_notify_servername();
  feature_notify_serverinfo();
}

/** Report all F-lines to a user.
 * @param[in] to Client requesting statistics.
 * @param[in] sd Stats descriptor for request (ignored).
 * @param[in] param Extra parameter from user (ignored).
 */
void
feature_report(struct Client* to, const struct StatDesc* sd, char* param)
{
  int i;

  for (i = 0; features[i].type; i++) {
    if ((features[i].flags & FEAT_NODISP) ||
	(features[i].flags & FEAT_MYOPER && !MyOper(to)) ||
	(features[i].flags & FEAT_OPER && !IsAnOper(to)))
      continue; /* skip this one */

    switch (features[i].flags & FEAT_MASK) {
    case FEAT_NONE:
      if (features[i].report) /* let the callback handle this */
	(*features[i].report)(to, features[i].flags & FEAT_MARK ? 1 : 0);
      break;


    case FEAT_INT: /* Report an F-line with integer values */
      if (features[i].flags & FEAT_MARK) /* it's been changed */
	send_reply(to, SND_EXPLICIT | RPL_STATSFLINE, "F %s %d",
		   features[i].type, features[i].v_int);
      break;

    case FEAT_BOOL: /* Report an F-line with boolean values */
      if (features[i].flags & FEAT_MARK) /* it's been changed */
	send_reply(to, SND_EXPLICIT | RPL_STATSFLINE, "F %s %s",
		   features[i].type, features[i].v_int ? "TRUE" : "FALSE");
      break;

    case FEAT_STR: /* Report an F-line with string values */
      if (features[i].flags & FEAT_MARK) { /* it's been changed */
	if (features[i].v_str)
	  send_reply(to, SND_EXPLICIT | RPL_STATSFLINE, "F %s %s",
		     features[i].type, features[i].v_str);
	else /* Actually, F:<type> would reset it; you want F:<type>: */
	  send_reply(to, SND_EXPLICIT | RPL_STATSFLINE, "F %s",
		     features[i].type);
      }
      break;
    }
  }
}

/** Return a feature's integer value.
 * @param[in] feat &Feature identifier.
 * @return Integer value of feature.
 */
int
feature_int(enum Feature feat)
{
  assert(features[feat].feat == feat);
  assert((features[feat].flags & FEAT_MASK) == FEAT_INT);

  return features[feat].v_int;
}

/** Return a feature's boolean value.
 * @param[in] feat &Feature identifier.
 * @return Boolean value of feature.
 */
int
feature_bool(enum Feature feat)
{
  assert(feat <= FEAT_LAST_F);
  if (FEAT_LAST_F < feat)
    return 0;
  assert(features[feat].feat == feat);
  assert((features[feat].flags & FEAT_MASK) == FEAT_BOOL);

  return features[feat].v_int;
}

/** Return a feature's string value.
 * @param[in] feat &Feature identifier.
 * @return String value of feature.
 */
const char *
feature_str(enum Feature feat)
{
  assert(features[feat].feat == feat);
  assert((features[feat].flags & FEAT_MASK) == FEAT_STR);

  return features[feat].v_str;
}<|MERGE_RESOLUTION|>--- conflicted
+++ resolved
@@ -403,11 +403,8 @@
   F_B(HIS_WHOIS_LOCALCHAN, 0, 1, 0),
   F_B(HIS_WHO_SERVERNAME, 0, 1, 0),
   F_B(HIS_WHO_HOPCOUNT, 0, 1, 0),
-<<<<<<< HEAD
   F_B(HIS_WHO_FILTERIP, 0, 1, 0),
-=======
   F_B(HIS_MODEWHO, 0, 1, 0),
->>>>>>> 052b069e
   F_B(HIS_BANWHO, 0, 1, 0),
   F_B(HIS_KILLWHO, 0, 1, 0),
   /* Asuka - Reimplement HEAD_IN_SAND_GLINE from Lain */
