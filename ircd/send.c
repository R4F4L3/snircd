/*
 * IRC - Internet Relay Chat, common/send.c
 * Copyright (C) 1990 Jarkko Oikarinen and
 *                    University of Oulu, Computing Center
 *
 * This program is free software; you can redistribute it and/or modify
 * it under the terms of the GNU General Public License as published by
 * the Free Software Foundation; either version 1, or (at your option)
 * any later version.
 *
 * This program is distributed in the hope that it will be useful,
 * but WITHOUT ANY WARRANTY; without even the implied warranty of
 * MERCHANTABILITY or FITNESS FOR A PARTICULAR PURPOSE.  See the
 * GNU General Public License for more details.
 *
 * You should have received a copy of the GNU General Public License
 * along with this program; if not, write to the Free Software
 * Foundation, Inc., 675 Mass Ave, Cambridge, MA 02139, USA.
 */
/** @file
 * @brief Send messages to certain targets.
 * @version $Id: send.c 1909 2009-03-18 03:31:58Z entrope $
 */
#include "config.h"

#include "send.h"
#include "channel.h"
#include "class.h"
#include "client.h"
#include "ircd.h"
#include "ircd_features.h"
#include "ircd_log.h"
#include "ircd_snprintf.h"
#include "ircd_string.h"
#include "list.h"
#include "match.h"
#include "msg.h"
#include "numnicks.h"
#include "parse.h"
#include "s_bsd.h"
#include "s_debug.h"
#include "s_misc.h"
#include "s_user.h"
#include "struct.h"
#include "sys.h"

/* #include <assert.h> -- Now using assert in ircd_log.h */
#include <stdio.h>
#include <string.h>

/** Last used marker value. */
static int sentalong_marker;
/** Array of users with the corresponding server notice mask bit set. */
struct SLink *opsarray[32];     /* don't use highest bit unless you change
				   atoi to strtoul in sendto_op_mask() */
/** Linked list of all connections with data queued to send. */
static struct Connection *send_queues;

/*
 * dead_link
 *
 * An error has been detected. The link *must* be closed,
 * but *cannot* call ExitClient (m_bye) from here.
 * Instead, mark it with FLAG_DEADSOCKET. This should
 * generate ExitClient from the main loop.
 *
 * If 'notice' is not NULL, it is assumed to be a format
 * for a message to local opers. It can contain only one
 * '%s', which will be replaced by the sockhost field of
 * the failing link.
 *
 * Also, the notice is skipped for "uninteresting" cases,
 * like Persons and yet unknown connections...
 */
/** Mark a client as dead, even if they are not the current message source.
 * This is done by setting the DEADSOCKET flag on the user and letting the
 * main loop perform the actual exit logic.
 * @param[in,out] to Client being killed.
 * @param[in] notice Message for local opers.
 */
static void dead_link(struct Client *to, char *notice)
{
  SetFlag(to, FLAG_DEADSOCKET);
  /*
   * If because of BUFFERPOOL problem then clean dbuf's now so that
   * notices don't hurt operators below.
   */
  DBufClear(&(cli_recvQ(to)));
  MsgQClear(&(cli_sendQ(to)));
  client_drop_sendq(cli_connect(to));

  /*
   * Keep a copy of the last comment, for later use...
   */
  ircd_strncpy(cli_info(to), notice, REALLEN);

  if (!IsUser(to) && !IsUnknown(to) && !HasFlag(to, FLAG_CLOSING))
    sendto_opmask_butone(0, SNO_OLDSNO, "%s for %s", cli_info(to), cli_name(to));
  Debug((DEBUG_ERROR, cli_info(to)));
}

/** Test whether we can send to a client.
 * @param[in] to Client we want to send to.
 * @return Non-zero if we can send to the client.
 */
static int can_send(struct Client* to)
{
  assert(0 != to);
  return (IsDead(to) || IsMe(to) || -1 == cli_fd(to)) ? 0 : 1;
}

/** Close the connection with the highest sendq.
 * This should be called when we need to free buffer memory.
 * @param[in] servers_too If non-zero, consider killing servers, too.
 */
void
kill_highest_sendq(int servers_too)
{
  int i;
  unsigned int highest_sendq = 0;
  struct Client *highest_client = 0;

  for (i = HighestFd; i >= 0; i--)
  {
    if (!LocalClientArray[i] || (!servers_too && cli_serv(LocalClientArray[i])))
      continue; /* skip servers */
    
    /* If this sendq is higher than one we last saw, remember it */
    if (MsgQLength(&(cli_sendQ(LocalClientArray[i]))) > highest_sendq)
    {
      highest_client = LocalClientArray[i];
      highest_sendq = MsgQLength(&(cli_sendQ(highest_client)));
    }
  }

  if (highest_client)
    dead_link(highest_client, "Buffer allocation error");
}

/*
 * flush_connections
 *
 * Used to empty all output buffers for all connections. Should only
 * be called once per scan of connections. There should be a select in
 * here perhaps but that means either forcing a timeout or doing a poll.
 * When flushing, all we do is empty the obuffer array for each local
 * client and try to send it. if we cant send it, it goes into the sendQ
 * -avalon
 */
/** Flush data queued for one or all connections.
 * @param[in] cptr Client to flush (if NULL, do all).
 */
void flush_connections(struct Client* cptr)
{
  if (cptr) {
    send_queued(cptr);
  }
  else {
    struct Connection* con;
    for (con = send_queues; con; con = con_next(con)) {
      assert(0 < MsgQLength(&(con_sendQ(con))));
      send_queued(con_client(con));
    }
  }
}

/*
 * send_queued
 *
 * This function is called from the main select-loop (or whatever)
 * when there is a chance that some output would be possible. This
 * attempts to empty the send queue as far as possible...
 */
/** Attempt to send data queued for a client.
 * @param[in] to Client to send data to.
 */
void send_queued(struct Client *to)
{
  assert(0 != to);
  assert(0 != cli_local(to));

  if (IsBlocked(to) || !can_send(to))
    return;                     /* Don't bother */

  while (MsgQLength(&(cli_sendQ(to))) > 0) {
    unsigned int len;

    if ((len = deliver_it(to, &(cli_sendQ(to))))) {
      msgq_delete(&(cli_sendQ(to)), len);
      cli_lastsq(to) = MsgQLength(&(cli_sendQ(to))) / 1024;
      if (IsBlocked(to)) {
	update_write(to);
        return;
      }
    }
    else {
      if (IsDead(to)) {
        char tmp[512];
        sprintf(tmp,"Write error: %s",(strerror(cli_error(to))) ? (strerror(cli_error(to))) : "Unknown error" );
        dead_link(to, tmp);
      }
      return;
    }
  }

  /* Ok, sendq is now empty... */
  client_drop_sendq(cli_connect(to));
  update_write(to);
}

/** Try to send a buffer to a client, queueing it if needed.
 * @param[in,out] to Client to send message to.
 * @param[in] buf Message to send.
 * @param[in] prio If non-zero, send as high priority.
 */
void send_buffer(struct Client* to, struct MsgBuf* buf, int prio)
{
  assert(0 != to);
  assert(0 != buf);

  if (cli_from(to))
    to = cli_from(to);

  if (!can_send(to))
    /*
     * This socket has already been marked as dead
     */
    return;

  if (MsgQLength(&(cli_sendQ(to))) > get_sendq(to)) {
    if (IsServer(to))
      sendto_opmask_butone(0, SNO_OLDSNO, "Max SendQ limit exceeded for %C: "
			   "%zu > %zu", to, MsgQLength(&(cli_sendQ(to))),
			   get_sendq(to));
    dead_link(to, "Max sendQ exceeded");
    return;
  }

  Debug((DEBUG_SEND, "Sending [%p] to %s", buf, cli_name(to)));

  msgq_add(&(cli_sendQ(to)), buf, prio);
  client_add_sendq(cli_connect(to), &send_queues);
  update_write(to);

  /*
   * Update statistics. The following is slightly incorrect
   * because it counts messages even if queued, but bytes
   * only really sent. Queued bytes get updated in SendQueued.
   */
  ++(cli_sendM(to));
  ++(cli_sendM(&me));
  /*
   * This little bit is to stop the sendQ from growing too large when
   * there is no need for it to. Thus we call send_queued() every time
   * 2k has been added to the queue since the last non-fatal write.
   * Also stops us from deliberately building a large sendQ and then
   * trying to flood that link with data (possible during the net
   * relinking done by servers with a large load).
   */
  if (MsgQLength(&(cli_sendQ(to))) / 1024 > cli_lastsq(to))
    send_queued(to);
}

/*
 * Send a msg to all ppl on servers/hosts that match a specified mask
 * (used for enhanced PRIVMSGs)
 *
 *  addition -- Armin, 8jun90 (gruner@informatik.tu-muenchen.de)
 */

/** Check whether a client matches a target mask.
 * @param[in] from Client trying to send a message (ignored).
 * @param[in] one Client being considered as a target.
 * @param[in] mask Mask for matching against.
 * @param[in] what Type of match (either MATCH_HOST or MATCH_SERVER).
 * @return Non-zero if \a one matches, zero if not.
 */
static int match_it(struct Client *from, struct Client *one, const char *mask, int what)
{
  switch (what)
  {
    case MATCH_HOST:
      return (match(mask, cli_user(one)->host) == 0 ||
        ((HasHiddenHost(one) || HasSetHost(one)) && match(mask, cli_user(one)->realhost) == 0));
    case MATCH_SERVER:
    default:
      return (match(mask, cli_name(cli_user(one)->server)) == 0);
  }
}

/** Send an unprefixed line to a client.
 * @param[in] to Client receiving message.
 * @param[in] pattern Format string of message.
 */
void sendrawto_one(struct Client *to, const char *pattern, ...)
{
  struct MsgBuf *mb;
  va_list vl;

  va_start(vl, pattern);
  mb = msgq_vmake(to, pattern, vl);
  va_end(vl);

  send_buffer(to, mb, 0);

  msgq_clean(mb);
}

/** Send a (prefixed) command to a single client.
 * @param[in] from Client sending the command.
 * @param[in] cmd Long name of command (used if \a to is a user).
 * @param[in] tok Short name of command (used if \a to is a server).
 * @param[in] to Destination of command.
 * @param[in] pattern Format string for command arguments.
 */
void sendcmdto_one(struct Client *from, const char *cmd, const char *tok,
		   struct Client *to, const char *pattern, ...)
{
  struct VarData vd;
  struct MsgBuf *mb;

  to = cli_from(to);

  vd.vd_format = pattern; /* set up the struct VarData for %v */
  va_start(vd.vd_args, pattern);

  mb = msgq_make(to, "%:#C %s %v", from, IsServer(to) || IsMe(to) ? tok : cmd,
		 &vd);

  va_end(vd.vd_args);

  send_buffer(to, mb, 0);

  msgq_clean(mb);
}

/**
 * Send a (prefixed) command to a single client in the priority queue.
 * @param[in] from Client sending the command.
 * @param[in] cmd Long name of command (used if \a to is a user).
 * @param[in] tok Short name of command (used if \a to is a server).
 * @param[in] to Destination of command.
 * @param[in] pattern Format string for command arguments.
 */
void sendcmdto_prio_one(struct Client *from, const char *cmd, const char *tok,
			struct Client *to, const char *pattern, ...)
{
  struct VarData vd;
  struct MsgBuf *mb;

  to = cli_from(to);

  vd.vd_format = pattern; /* set up the struct VarData for %v */
  va_start(vd.vd_args, pattern);

  mb = msgq_make(to, "%:#C %s %v", from, IsServer(to) || IsMe(to) ? tok : cmd,
		 &vd);

  va_end(vd.vd_args);

  send_buffer(to, mb, 1);

  msgq_clean(mb);
}

/**
 * Send a (prefixed) command to all servers matching or not matching a
 * flag but one.
 * @param[in] from Client sending the command.
 * @param[in] cmd Long name of command (ignored).
 * @param[in] tok Short name of command.
 * @param[in] one Client direction to skip (or NULL).
 * @param[in] require Only send to servers with this Flag bit set.
 * @param[in] forbid Do not send to servers with this Flag bit set.
 * @param[in] pattern Format string for command arguments.
 */
void sendcmdto_flag_serv_butone(struct Client *from, const char *cmd,
                                const char *tok, struct Client *one,
                                int require, int forbid,
                                const char *pattern, ...)
{
  struct VarData vd;
  struct MsgBuf *mb;
  struct DLink *lp;

  vd.vd_format = pattern; /* set up the struct VarData for %v */
  va_start(vd.vd_args, pattern);

  /* use token */
  mb = msgq_make(&me, "%C %s %v", from, tok, &vd);
  va_end(vd.vd_args);

  /* send it to our downlinks */
  for (lp = cli_serv(&me)->down; lp; lp = lp->next) {
    if (one && lp->value.cptr == cli_from(one))
      continue;
    if ((require < FLAG_LAST_FLAG) && !HasFlag(lp->value.cptr, require))
      continue;
    if ((forbid < FLAG_LAST_FLAG) && HasFlag(lp->value.cptr, forbid))
      continue;
    send_buffer(lp->value.cptr, mb, 0);
  }

  msgq_clean(mb);
}

/**
 * Send a (prefixed) command to all servers matching or not matching a
 * flag but one.
 * @param[in] from Client sending the command.
 * @param[in] cmd Long name of command (ignored).
 * @param[in] tok Short name of command.
 * @param[in] one Client direction to skip (or NULL).
 * @param[in] require Only send to servers with all Flag bits in the array set.
 * @param[in] requiresize Size of require flag array
 * @param[in] forbid Do not send to servers with any Flag bits in the array set.
 * @param[in] forbidsize Size of forbid flag array
 * @param[in] pattern Format string for command arguments.
 */
void sendcmdto_flagarray_serv_butone(struct Client *from, const char *cmd,
                                const char *tok, struct Client *one,
                                int *require, unsigned int requiresize,
                                int *forbid, unsigned int forbidsize,
                                const char *pattern, ...)
{
  struct VarData vd;
  struct MsgBuf *mb;
  struct DLink *lp;
  unsigned int i, skip;

  vd.vd_format = pattern; /* set up the struct VarData for %v */
  va_start(vd.vd_args, pattern);

  /* use token */
  mb = msgq_make(&me, "%C %s %v", from, tok, &vd);
  va_end(vd.vd_args);

  /* send it to our downlinks */
  for (lp = cli_serv(&me)->down; lp; lp = lp->next) {
    if (one && lp->value.cptr == cli_from(one))
      continue;

    skip = 0;

    for (i = 0; i < requiresize; i++) {
      if ((require[i] < FLAG_LAST_FLAG) && !HasFlag(lp->value.cptr, require[i])) {
        skip = 1;
        break;
      }
    }

    if (skip)
      continue;

    for (i = 0; i < forbidsize; i++) {
      if ((forbid[i] < FLAG_LAST_FLAG) && HasFlag(lp->value.cptr, forbid[i])) {
        skip = 1;
        break;
      }
    }

    if (skip)
      continue;

    send_buffer(lp->value.cptr, mb, 0);
  }

  msgq_clean(mb);
}

/**
 * Send a (prefixed) command to all servers but one.
 * @param[in] from Client sending the command.
 * @param[in] cmd Long name of command (ignored).
 * @param[in] tok Short name of command.
 * @param[in] one Client direction to skip (or NULL).
 * @param[in] pattern Format string for command arguments.
 */
void sendcmdto_serv_butone(struct Client *from, const char *cmd,
			   const char *tok, struct Client *one,
			   const char *pattern, ...)
{
  struct VarData vd;
  struct MsgBuf *mb;
  struct DLink *lp;

  vd.vd_format = pattern; /* set up the struct VarData for %v */
  va_start(vd.vd_args, pattern);

  /* use token */
  mb = msgq_make(&me, "%C %s %v", from, tok, &vd);
  va_end(vd.vd_args);

  /* send it to our downlinks */
  for (lp = cli_serv(&me)->down; lp; lp = lp->next) {
    if (one && lp->value.cptr == cli_from(one))
      continue;
    send_buffer(lp->value.cptr, mb, 0);
  }

  msgq_clean(mb);
}

/** Safely increment the sentalong marker.
 * This increments the sentalong marker.  Since new connections will
 * have con_sentalong() == 0, and to avoid confusion when the counter
 * wraps, we reset all sentalong markers to zero when the sentalong
 * marker hits zero.
 * @param[in,out] one Client to mark with new sentalong marker (if any).
 */
static void
bump_sentalong(struct Client *one)
{
  if (!++sentalong_marker)
  {
    int ii;
    for (ii = 0; ii < HighestFd; ++ii)
      if (LocalClientArray[ii])
        cli_sentalong(LocalClientArray[ii]) = 0;
    ++sentalong_marker;
  }
  if (one)
    cli_sentalong(one) = sentalong_marker;
}

/** Send a (prefixed) command to all channels that \a from is on.
 * @param[in] from Client originating the command.
 * @param[in] cmd Long name of command.
 * @param[in] tok Short name of command.
 * @param[in] one Client direction to skip (or NULL).
 * @param[in] pattern Format string for command arguments.
 */
void sendcmdto_common_channels_butone(struct Client *from, const char *cmd,
				      const char *tok, struct Client *one,
				      const char *pattern, ...)
{
  struct VarData vd;
  struct MsgBuf *mb;
  struct Membership *chan;
  struct Membership *member;

  assert(0 != from);
  assert(0 != cli_from(from));
  assert(0 != pattern);
  assert(!IsServer(from) && !IsMe(from));

  vd.vd_format = pattern; /* set up the struct VarData for %v */

  va_start(vd.vd_args, pattern);

  /* build the buffer */
  mb = msgq_make(0, "%:#C %s %v", from, cmd, &vd);
  va_end(vd.vd_args);

  bump_sentalong(from);
  /*
   * loop through from's channels, and the members on their channels
   */
  for (chan = cli_user(from)->channel; chan; chan = chan->next_channel) {
    if (IsZombie(chan) || IsDelayedJoin(chan))
      continue;
    for (member = chan->channel->members; member;
	 member = member->next_member)
      if (MyConnect(member->user)
          && -1 < cli_fd(cli_from(member->user))
          && member->user != one
          && cli_sentalong(member->user) != sentalong_marker) {
	cli_sentalong(member->user) = sentalong_marker;
	send_buffer(member->user, mb, 0);
      }
  }

  if (MyConnect(from) && from != one)
    send_buffer(from, mb, 0);

  msgq_clean(mb);
}

/** Send a (prefixed) command to all local users on a channel.
 * @param[in] from Client originating the command.
 * @param[in] cmd Long name of command.
 * @param[in] tok Short name of command (ignored).
 * @param[in] to Destination channel.
 * @param[in] one Client direction to skip (or NULL).
 * @param[in] skip Bitmask of SKIP_DEAF, SKIP_NONOPS, SKIP_NONVOICES indicating which clients to skip.
 * @param[in] pattern Format string for command arguments.
 */
void sendcmdto_channel_butserv_butone(struct Client *from, const char *cmd,
				      const char *tok, struct Channel *to,
				      struct Client *one, unsigned int skip,
                                      const char *pattern, ...)
{
  struct VarData vd;
  struct MsgBuf *mb;
  struct Membership *member;

  vd.vd_format = pattern; /* set up the struct VarData for %v */
  va_start(vd.vd_args, pattern);

  /* build the buffer */
  mb = msgq_make(0, "%:#C %s %v", from, cmd, &vd);
  va_end(vd.vd_args);

  /* send the buffer to each local channel member */
  for (member = to->members; member; member = member->next_member) {
    if (!MyConnect(member->user)
        || member->user == one 
        || IsZombie(member)
        || (skip & SKIP_DEAF && IsDeaf(member->user))
        || (skip & SKIP_NONOPS && !IsChanOp(member))
        || (skip & SKIP_NONVOICES && !IsChanOp(member) && !HasVoice(member)))
        continue;
      send_buffer(member->user, mb, 0);
  }

  msgq_clean(mb);
}

/** Send a (prefixed) command to all servers with users on \a to.
 * Skip \a from and \a one plus those indicated in \a skip.
 * @param[in] from Client originating the command.
 * @param[in] cmd Long name of command (ignored).
 * @param[in] tok Short name of command.
 * @param[in] to Destination channel.
 * @param[in] one Client direction to skip (or NULL).
 * @param[in] skip Bitmask of SKIP_NONOPS and SKIP_NONVOICES indicating which clients to skip.
 * @param[in] pattern Format string for command arguments.
 */
void sendcmdto_channel_servers_butone(struct Client *from, const char *cmd,
                                      const char *tok, struct Channel *to,
                                      struct Client *one, unsigned int skip,
                                      const char *pattern, ...)
{
  struct VarData vd;
  struct MsgBuf *serv_mb;
  struct Membership *member;

  /* build the buffer */
  vd.vd_format = pattern;
  va_start(vd.vd_args, pattern);
  serv_mb = msgq_make(&me, "%:#C %s %v", from, tok, &vd);
  va_end(vd.vd_args);

  /* send the buffer to each server */
  bump_sentalong(one);
  cli_sentalong(from) = sentalong_marker;
  for (member = to->members; member; member = member->next_member) {
    if (MyConnect(member->user)
        || IsZombie(member)
        || cli_fd(cli_from(member->user)) < 0
        || cli_sentalong(member->user) == sentalong_marker
        || (skip & SKIP_NONOPS && !IsChanOp(member))
        || (skip & SKIP_NONVOICES && !IsChanOp(member) && !HasVoice(member)))
      continue;
    cli_sentalong(member->user) = sentalong_marker;
    send_buffer(member->user, serv_mb, 0);
  }
  msgq_clean(serv_mb);
}


/** Send a (prefixed) command to all users on this channel, except for
 * \a one and those matching \a skip.
 * @warning \a pattern must not contain %v.
 * @param[in] from Client originating the command.
 * @param[in] cmd Long name of command.
 * @param[in] tok Short name of command.
 * @param[in] to Destination channel.
 * @param[in] one Client direction to skip (or NULL).
 * @param[in] skip Bitmask of SKIP_NONOPS, SKIP_NONVOICES, SKIP_DEAF, SKIP_BURST.
 * @param[in] pattern Format string for command arguments.
 */
void sendcmdto_channel_butone(struct Client *from, const char *cmd,
			      const char *tok, struct Channel *to,
			      struct Client *one, unsigned int skip,
			      const char *pattern, ...)
{
  struct Membership *member;
  struct VarData vd;
  struct MsgBuf *user_mb;
  struct MsgBuf *serv_mb;

  vd.vd_format = pattern;

  /* Build buffer to send to users */
  va_start(vd.vd_args, pattern);
  user_mb = msgq_make(0, skip & (SKIP_NONOPS | SKIP_NONVOICES) ? "%:#C %s @%v" : "%:#C %s %v",
                      from, skip & (SKIP_NONOPS | SKIP_NONVOICES) ? MSG_NOTICE : cmd, &vd);
  va_end(vd.vd_args);

  /* Build buffer to send to servers */
  va_start(vd.vd_args, pattern);
  serv_mb = msgq_make(&me, "%C %s %v", from, tok, &vd);
  va_end(vd.vd_args);

  /* send buffer along! */
  bump_sentalong(one);
  for (member = to->members; member; member = member->next_member) {
    /* skip one, zombies, and deaf users... */
    if (IsZombie(member) ||
        (skip & SKIP_DEAF && IsDeaf(member->user)) ||
        (skip & SKIP_NONOPS && !IsChanOp(member)) ||
        (skip & SKIP_NONVOICES && !IsChanOp(member) && !HasVoice(member)) ||
        (skip & SKIP_BURST && IsBurstOrBurstAck(cli_from(member->user))) ||
        cli_fd(cli_from(member->user)) < 0 ||
        cli_sentalong(member->user) == sentalong_marker)
      continue;
    cli_sentalong(member->user) = sentalong_marker;

    if (MyConnect(member->user)) /* pick right buffer to send */
      send_buffer(member->user, user_mb, 0);
    else
      send_buffer(member->user, serv_mb, 0);
  }

  msgq_clean(user_mb);
  msgq_clean(serv_mb);
}

/** Send a (prefixed) WALL of type \a type to all users except \a one.
 * @warning \a pattern must not contain %v.
 * @param[in] from Source of the command.
 * @param[in] type One of WALL_DESYNCH, WALL_WALLOPS or WALL_WALLUSERS.
 * @param[in] one Client direction to skip (or NULL).
 * @param[in] pattern Format string for command arguments.
 */
void sendwallto_group_butone(struct Client *from, int type, struct Client *one,
			     const char *pattern, ...)
{
  struct VarData vd;
  struct Client *cptr;
  struct MsgBuf *mb;
  struct DLink *lp;
  char *prefix=NULL;
  char *tok=NULL;
  int his_wallops;
  int i;

  vd.vd_format = pattern;

  /* Build buffer to send to users */
  va_start(vd.vd_args, pattern);
  switch (type) {
    	case WALL_DESYNCH:
	  	prefix="";
		tok=TOK_DESYNCH;
		break;
    	case WALL_WALLOPS:
	  	prefix="* ";
		tok=TOK_WALLOPS;
		break;
    	case WALL_WALLUSERS:
	  	prefix="$ ";
		tok=TOK_WALLUSERS;
		break;
	default:
		assert(0);
  }
  mb = msgq_make(0, "%:#C " MSG_WALLOPS " :%s%v", from, prefix,&vd);
  va_end(vd.vd_args);

  /* send buffer along! */
  his_wallops = feature_bool(FEAT_HIS_WALLOPS);
  for (i = 0; i <= HighestFd; i++)
  {
    if (!(cptr = LocalClientArray[i]) ||
	(cli_fd(cli_from(cptr)) < 0) ||
	(type == WALL_DESYNCH && !SendDebug(cptr)) ||
	(type == WALL_WALLOPS &&
         (!SendWallops(cptr) || (his_wallops && !IsAnOper(cptr)))) ||
        (type == WALL_WALLUSERS && !SendWallops(cptr)))
      continue; /* skip it */
    send_buffer(cptr, mb, 1);
  }

  msgq_clean(mb);

  /* Build buffer to send to servers */
  va_start(vd.vd_args, pattern);
  mb = msgq_make(&me, "%C %s :%v", from, tok, &vd);
  va_end(vd.vd_args);

  /* send buffer along! */
  for (lp = cli_serv(&me)->down; lp; lp = lp->next) {
    if (one && lp->value.cptr == cli_from(one))
      continue;
    send_buffer(lp->value.cptr, mb, 1);
  }

  msgq_clean(mb);
}

/** Send a (prefixed) command to all users matching \a to as \a who.
 * @warning \a pattern must not contain %v.
 * @param[in] from Source of the command.
 * @param[in] cmd Long name of command.
 * @param[in] tok Short name of command.
 * @param[in] to Destination host/server mask.
 * @param[in] one Client direction to skip (or NULL).
 * @param[in] who Type of match for \a to (either MATCH_HOST or MATCH_SERVER).
 * @param[in] pattern Format string for command arguments.
 */
void sendcmdto_match_butone(struct Client *from, const char *cmd,
			    const char *tok, const char *to,
			    struct Client *one, unsigned int who,
			    const char *pattern, ...)
{
  struct VarData vd;
  struct Client *cptr;
  struct MsgBuf *user_mb;
  struct MsgBuf *serv_mb;

  vd.vd_format = pattern;

  /* Build buffer to send to users */
  va_start(vd.vd_args, pattern);
  user_mb = msgq_make(0, "%:#C %s %v", from, cmd, &vd);
  va_end(vd.vd_args);

  /* Build buffer to send to servers */
  va_start(vd.vd_args, pattern);
  serv_mb = msgq_make(&me, "%C %s %v", from, tok, &vd);
  va_end(vd.vd_args);

  /* send buffer along */
  bump_sentalong(one);
  for (cptr = GlobalClientList; cptr; cptr = cli_next(cptr)) {
<<<<<<< HEAD
    if (!IsRegistered(cptr) || IsServer(cptr) ||
        cli_sentalong(cptr) == sentalong_marker ||
	!match_it(from, cptr, to, who) || cli_fd(cli_from(cptr)) < 0)
=======
    if (!IsRegistered(cptr) || IsServer(cptr) || cli_fd(cli_from(cptr)) < 0 ||
        cli_sentalong(cptr) == sentalong_marker ||
        !match_it(from, cptr, to, who))
>>>>>>> 0cdb871f
      continue; /* skip it */
    cli_sentalong(cptr) = sentalong_marker;

    if (MyConnect(cptr)) /* send right buffer */
      send_buffer(cptr, user_mb, 0);
    else
      send_buffer(cptr, serv_mb, 0);
  }

  msgq_clean(user_mb);
  msgq_clean(serv_mb);
}

/** Send a server notice to all users subscribing to the indicated \a
 * mask except for \a one.
 * @param[in] one Client direction to skip (or NULL).
 * @param[in] mask One of the SNO_* constants.
 * @param[in] pattern Format string for server notice.
 */
void sendto_opmask_butone(struct Client *one, unsigned int mask,
			  const char *pattern, ...)
{
  va_list vl;

  va_start(vl, pattern);
  vsendto_opmask_butone(one, mask, pattern, vl);
  va_end(vl);
}

/** Send a server notice to all users subscribing to the indicated \a
 * mask except for \a one, rate-limited to once per 30 seconds.
 * @param[in] one Client direction to skip (or NULL).
 * @param[in] mask One of the SNO_* constants.
 * @param[in,out] rate Pointer to the last time the message was sent.
 * @param[in] pattern Format string for server notice.
 */
void sendto_opmask_butone_ratelimited(struct Client *one, unsigned int mask,
				      time_t *rate, const char *pattern, ...)
{
  va_list vl;

  if ((CurrentTime - *rate) < 30)
    return;
  else
    *rate = CurrentTime;

  va_start(vl, pattern);
  vsendto_opmask_butone(one, mask, pattern, vl);
  va_end(vl);
}


/** Send a server notice to all users subscribing to the indicated \a
 * mask except for \a one.
 * @param[in] one Client direction to skip (or NULL).
 * @param[in] mask One of the SNO_* constants.
 * @param[in] pattern Format string for server notice.
 * @param[in] vl Argument list for format string.
 */
void vsendto_opmask_butone(struct Client *one, unsigned int mask,
			   const char *pattern, va_list vl)
{
  struct VarData vd;
  struct MsgBuf *mb;
  unsigned int i = 0; /* so that 1 points to opsarray[0] */
  struct SLink *opslist;

  while ((mask >>= 1))
    i++;

  if (!(opslist = opsarray[i]))
    return;

  /*
   * build string; I don't want to bother with client nicknames, so I hope
   * this is ok...
   */
  vd.vd_format = pattern;
  va_copy(vd.vd_args, vl);
  mb = msgq_make(0, ":%s " MSG_NOTICE " * :*** Notice -%02u- %v", cli_name(&me), i,
		 &vd);

  for (; opslist; opslist = opslist->next)
    if (opslist->value.cptr != one)
      send_buffer(opslist->value.cptr, mb, 0);

  msgq_clean(mb);
}<|MERGE_RESOLUTION|>--- conflicted
+++ resolved
@@ -825,15 +825,9 @@
   /* send buffer along */
   bump_sentalong(one);
   for (cptr = GlobalClientList; cptr; cptr = cli_next(cptr)) {
-<<<<<<< HEAD
-    if (!IsRegistered(cptr) || IsServer(cptr) ||
-        cli_sentalong(cptr) == sentalong_marker ||
-	!match_it(from, cptr, to, who) || cli_fd(cli_from(cptr)) < 0)
-=======
     if (!IsRegistered(cptr) || IsServer(cptr) || cli_fd(cli_from(cptr)) < 0 ||
         cli_sentalong(cptr) == sentalong_marker ||
         !match_it(from, cptr, to, who))
->>>>>>> 0cdb871f
       continue; /* skip it */
     cli_sentalong(cptr) = sentalong_marker;
 
