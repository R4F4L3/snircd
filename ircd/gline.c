--- conflicted
+++ resolved
@@ -1036,11 +1036,7 @@
 
   if (flags & (GLINE_BADCHAN | GLINE_ANY)) {
     gliter(BadChanGlineList, gline, sgline) {
-<<<<<<< HEAD
-      if ((flags & (GlineIsLocal(gline) ? GLINE_GLOBAL : GLINE_LOCAL)) ||
-=======
         if ((flags & (GlineIsLocal(gline) ? GLINE_GLOBAL : GLINE_LOCAL)) ||
->>>>>>> 85a51f9d
 	  (flags & GLINE_LASTMOD && !gline->gl_lastmod))
 	continue;
       else if ((flags & GLINE_EXACT ? ircd_strcmp(gline->gl_user, userhost) :
