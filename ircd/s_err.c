/*
 * IRC - Internet Relay Chat, ircd/s_err.c
 * Copyright (C) 1992 Darren Reed
 *
 * This program is free software; you can redistribute it and/or modify
 * it under the terms of the GNU General Public License as published by
 * the Free Software Foundation; either version 1, or (at your option)
 * any later version.
 *
 * This program is distributed in the hope that it will be useful,
 * but WITHOUT ANY WARRANTY; without even the implied warranty of
 * MERCHANTABILITY or FITNESS FOR A PARTICULAR PURPOSE.  See the
 * GNU General Public License for more details.
 *
 * You should have received a copy of the GNU General Public License
 * along with this program; if not, write to the Free Software
 * Foundation, Inc., 675 Mass Ave, Cambridge, MA 02139, USA.
 */
/** @file
 * @brief Error handling support.
 * @version $Id: s_err.c,v 1.72.2.5 2007/03/17 22:45:35 klmitch Exp $
 */
#include "config.h"

#include "numeric.h"
#include "ircd_log.h"
#include "s_debug.h"

/* #include <assert.h> -- Now using assert in ircd_log.h */
#include <string.h>

/** Array of Numeric replies, indexed by numeric. */
static Numeric replyTable[] = {
/* 000 */
  { 0 },
/* 001 */
  { RPL_WELCOME, ":Welcome to the %s IRC Network%s%s, %s", "001" },
/* 002 */
  { RPL_YOURHOST, ":Your host is %s, running version %s", "002" },
/* 003 */
  { RPL_CREATED, ":This server was created %s", "003" },
/* 004 */
  { RPL_MYINFO, "%s %s %s %s %s", "004" },
/* 005 */
  { RPL_ISUPPORT, "%s :are supported by this server", "005" },
/* 006 */
  { 0 },
/* 007 */
  { 0 },
/* 008 */
  { RPL_SNOMASK, "%u :: Server notice mask (%#x)", "008" },
/* 009 */
  { 0 },
/* 010 */
  { 0 },
/* 011 */
  { 0 },
/* 012 */
  { 0 },
/* 013 */
  { 0 },
/* 014 */
  { 0 },
/* 015 */
  { RPL_MAP, ":%s%s%s %s [%u clients]", "015" },
/* 016 */
  { RPL_MAPMORE, ":%s%s --> *more*", "016" },
/* 017 */
  { RPL_MAPEND, ":End of /MAP", "017" },
/* 018 */
  { 0 },
/* 019 */
  { 0 },
/* 020 */
  { 0 },
/* 021 */
  { 0 },
/* 022 */
  { 0 },
/* 023 */
  { 0 },
/* 024 */
  { 0 },
/* 025 */
  { 0 },
/* 026 */
  { 0 },
/* 027 */
  { 0 },
/* 028 */
  { 0 },
/* 029 */
  { 0 },
/* 030 */
  { RPL_APASSWARN_SET, ":Channel Admin password (+A) set to '%s'.  Are you SURE you want to use this as Admin password? You will NOT be able to change this password anymore once the channel is more than 48 hours old!", "030" },
/* 031 */
  { RPL_APASSWARN_SECRET, ":Use \"/MODE %s -A %s\" to remove the password and then immediately set a new one.  IMPORTANT: YOU CANNOT RECOVER THIS PASSWORD, EVER; WRITE THE PASSWORD DOWN (don't store this rescue password on disk)! Now set the channel user password (+U).", "031" },
/* 032 */
  { RPL_APASSWARN_CLEAR, ":WARNING: You removed the channel Admin password (+A). If you disconnect or leave the channel without setting a new password then you will not be able to set it again!  SET A NEW PASSWORD NOW!", "032" },
/* 033 */
  { 0 },
/* 034 */
  { 0 },
/* 035 */
  { 0 },
/* 036 */
  { 0 },
/* 037 */
  { 0 },
/* 038 */
  { 0 },
/* 039 */
  { 0 },
/* 040 */
  { 0 },
/* 041 */
  { 0 },
/* 042 */
  { 0 },
/* 043 */
  { 0 },
/* 044 */
  { 0 },
/* 045 */
  { 0 },
/* 046 */
  { 0 },
/* 047 */
  { 0 },
/* 048 */
  { 0 },
/* 049 */
  { 0 },
/* 050 */
  { 0 },
/* 051 */
  { 0 },
/* 052 */
  { 0 },
/* 053 */
  { 0 },
/* 054 */
  { 0 },
/* 055 */
  { 0 },
/* 056 */
  { 0 },
/* 057 */
  { 0 },
/* 058 */
  { 0 },
/* 059 */
  { 0 },
/* 060 */
  { 0 },
/* 061 */
  { 0 },
/* 062 */
  { 0 },
/* 063 */
  { 0 },
/* 064 */
  { 0 },
/* 065 */
  { 0 },
/* 066 */
  { 0 },
/* 067 */
  { 0 },
/* 068 */
  { 0 },
/* 069 */
  { 0 },
/* 070 */
  { 0 },
/* 071 */
  { 0 },
/* 072 */
  { 0 },
/* 073 */
  { 0 },
/* 074 */
  { 0 },
/* 075 */
  { 0 },
/* 076 */
  { 0 },
/* 077 */
  { 0 },
/* 078 */
  { 0 },
/* 079 */
  { 0 },
/* 080 */
  { 0 },
/* 081 */
  { 0 },
/* 082 */
  { 0 },
/* 083 */
  { 0 },
/* 084 */
  { 0 },
/* 085 */
  { 0 },
/* 086 */
  { 0 },
/* 087 */
  { 0 },
/* 088 */
  { 0 },
/* 089 */
  { 0 },
/* 090 */
  { 0 },
/* 091 */
  { 0 },
/* 092 */
  { 0 },
/* 093 */
  { 0 },
/* 094 */
  { 0 },
/* 095 */
  { 0 },
/* 096 */
  { 0 },
/* 097 */
  { 0 },
/* 098 */
  { 0 },
/* 099 */
  { 0 },
/* 100 */
  { 0 },
/* 101 */
  { 0 },
/* 102 */
  { 0 },
/* 103 */
  { 0 },
/* 104 */
  { 0 },
/* 105 */
  { 0 },
/* 106 */
  { 0 },
/* 107 */
  { 0 },
/* 108 */
  { 0 },
/* 109 */
  { 0 },
/* 110 */
  { 0 },
/* 111 */
  { 0 },
/* 112 */
  { 0 },
/* 113 */
  { 0 },
/* 114 */
  { 0 },
/* 115 */
  { 0 },
/* 116 */
  { 0 },
/* 117 */
  { 0 },
/* 118 */
  { 0 },
/* 119 */
  { 0 },
/* 120 */
  { 0 },
/* 121 */
  { 0 },
/* 122 */
  { 0 },
/* 123 */
  { 0 },
/* 124 */
  { 0 },
/* 125 */
  { 0 },
/* 126 */
  { 0 },
/* 127 */
  { 0 },
/* 128 */
  { 0 },
/* 129 */
  { 0 },
/* 130 */
  { 0 },
/* 131 */
  { 0 },
/* 132 */
  { 0 },
/* 133 */
  { 0 },
/* 134 */
  { 0 },
/* 135 */
  { 0 },
/* 136 */
  { 0 },
/* 137 */
  { 0 },
/* 138 */
  { 0 },
/* 139 */
  { 0 },
/* 140 */
  { 0 },
/* 141 */
  { 0 },
/* 142 */
  { 0 },
/* 143 */
  { 0 },
/* 144 */
  { 0 },
/* 145 */
  { 0 },
/* 146 */
  { 0 },
/* 147 */
  { 0 },
/* 148 */
  { 0 },
/* 149 */
  { 0 },
/* 150 */
  { 0 },
/* 151 */
  { 0 },
/* 152 */
  { 0 },
/* 153 */
  { 0 },
/* 154 */
  { 0 },
/* 155 */
  { 0 },
/* 156 */
  { 0 },
/* 157 */
  { 0 },
/* 158 */
  { 0 },
/* 159 */
  { 0 },
/* 160 */
  { 0 },
/* 161 */
  { 0 },
/* 162 */
  { 0 },
/* 163 */
  { 0 },
/* 164 */
  { 0 },
/* 165 */
  { 0 },
/* 166 */
  { 0 },
/* 167 */
  { 0 },
/* 168 */
  { 0 },
/* 169 */
  { 0 },
/* 170 */
  { 0 },
/* 171 */
  { 0 },
/* 172 */
  { 0 },
/* 173 */
  { 0 },
/* 174 */
  { 0 },
/* 175 */
  { 0 },
/* 176 */
  { 0 },
/* 177 */
  { 0 },
/* 178 */
  { 0 },
/* 179 */
  { 0 },
/* 180 */
  { 0 },
/* 181 */
  { 0 },
/* 182 */
  { 0 },
/* 183 */
  { 0 },
/* 184 */
  { 0 },
/* 185 */
  { 0 },
/* 186 */
  { 0 },
/* 187 */
  { 0 },
/* 188 */
  { 0 },
/* 189 */
  { 0 },
/* 190 */
  { 0 },
/* 191 */
  { 0 },
/* 192 */
  { 0 },
/* 193 */
  { 0 },
/* 194 */
  { 0 },
/* 195 */
  { 0 },
/* 196 */
  { 0 },
/* 197 */
  { 0 },
/* 198 */
  { 0 },
/* 199 */
  { 0 },
/* 200 */
  { RPL_TRACELINK, "Link %s.%s %s %s", "200" },
/* 201 */
  { RPL_TRACECONNECTING, "Try. %s %s", "201" },
/* 202 */
  { RPL_TRACEHANDSHAKE, "H.S. %s %s", "202" },
/* 203 */
  { RPL_TRACEUNKNOWN, "???? %s %s", "203" },
/* 204 */
  { RPL_TRACEOPERATOR, "Oper %s %s %ld", "204" },
/* 205 */
  { RPL_TRACEUSER, "User %s %s %ld", "205" },
/* 206 */
  { RPL_TRACESERVER, "Serv %s %dS %dC %s %s!%s@%s %ld %ld", "206" },
/* 207 */
  { 0 },
/* 208 */
  { RPL_TRACENEWTYPE, "<newtype> 0 %s", "208" },
/* 209 */
  { RPL_TRACECLASS, "Class %s %u", "209" },
/* 210 */
  { 0 },
/* 211 */
  { RPL_STATSLINKINFO, 0, "211" },
/* 212 */
  { RPL_STATSCOMMANDS, "%s %u %u", "212" },
/* 213 */
  { RPL_STATSCLINE, "C %s * %d %d %s %s", "213" },
/* 214 */
  { 0 },
/* 215 */
  { RPL_STATSILINE, "I %s%s%s %d %s%s %d %s", "215" },
/* 216 */
  { RPL_STATSKLINE, "%c %s@%s \"%s\" \"%s\" 0 0", "216" },
/* 217 */
  { RPL_STATSPLINE, "P %d %d %s %s", "217" },
/* 218 */
  { RPL_STATSYLINE, "%c %s %d %d %u %u %u", "218" },
/* 219 */
  { RPL_ENDOFSTATS, "%s :End of /STATS report", "219" },
/* 220 */
  { 0 },
/* 221 */
  { RPL_UMODEIS, "%s", "221" },
/* 222 */
  { RPL_STATSJLINE, "J %s", "222" },
/* 223 */
  { 0 },
/* 224 */
  { 0 },
/* 225 */
  { 0 },
/* 226 */
  { RPL_STATSALINE, "%s", "226" },
/* 227 */
  { 0 },
/* 228 */
  { RPL_STATSQLINE, "Q %s :%s", "228" },
/* 229 */
  { 0 },
/* 230 */
  { 0 },
/* 231 */
  { 0 },
/* 232 */
  { 0 },
/* 233 */
  { 0 },
/* 234 */
  { 0 },
/* 235 */
  { 0 },
/* 236 */
  { RPL_STATSVERBOSE, "V :Sent as explicit", "236" },
/* 237 */
  { RPL_STATSENGINE, "%s :Event loop engine", "237" },
/* 238 */
  { RPL_STATSFLINE, "F %s %s", "238" },
/* 239 */
  { 0 },
/* 240 */
  { 0 },
/* 241 */
  { RPL_STATSLLINE, "Module Description EntryPoint", "241" },
/* 242 */
  { RPL_STATSUPTIME, ":Server Up %d days, %d:%02d:%02d", "242" },
/* 243 */
  { RPL_STATSOLINE, "%c %s@%s * %s %s", "243" },
/* 244 */
  { 0 },
/* 245 */
  { 0 },
/* 246 */
  { RPL_STATSTLINE, "%c %s %s", "246" },
/* 247 */
<<<<<<< HEAD
  { RPL_STATSGLINE, "%c %s%s%s%s%s %Tu %c :%s", "247" },
=======
  { RPL_STATSGLINE, "%c %s%s%s %Tu %Tu %Tu %s%c :%s", "247" },
>>>>>>> 893f2dab
/* 248 */
  { RPL_STATSULINE, "U %s", "248" },
/* 249 */
  { RPL_STATSDEBUG, 0, "249" },
/* 250 */
  { RPL_STATSCONN, ":Highest connection count: %u (%u clients)", "250" },
/* 251 */
  { RPL_LUSERCLIENT, ":There are %u users and %u invisible on %u servers", "251" },
/* 252 */
  { RPL_LUSEROP, "%u :operator(s) online", "252" },
/* 253 */
  { RPL_LUSERUNKNOWN, "%u :unknown connection(s)", "253" },
/* 254 */
  { RPL_LUSERCHANNELS, "%u :channels formed", "254" },
/* 255 */
  { RPL_LUSERME, ":I have %u clients and %u servers", "255" },
/* 256 */
  { RPL_ADMINME, ":Administrative info about %s", "256" },
/* 257 */
  { RPL_ADMINLOC1, ":%s", "257" },
/* 258 */
  { RPL_ADMINLOC2, ":%s", "258" },
/* 259 */
  { RPL_ADMINEMAIL, ":%s", "259" },
/* 260 */
  { 0 },
/* 261 */
  { 0 },
/* 262 */
  { RPL_TRACEEND, ":End of TRACE", "262" },
/* 263 */
  { 0 },
/* 264 */
  { 0 },
/* 265 */
  { 0 },
/* 266 */
  { 0 },
/* 267 */
  { 0 },
/* 268 */
  { 0 },
/* 269 */
  { 0 },
/* 270 */
  { RPL_PRIVS, "%s :", "270" },
/* 271 */
  { RPL_SILELIST, "%s %s%s", "271" },
/* 272 */
  { RPL_ENDOFSILELIST, "%s :End of Silence List", "272" },
/* 273 */
  { 0 },
/* 274 */
  { 0 },
/* 275 */
  { RPL_STATSDLINE, "%c %s %s", "275" },
/* 276 */
  { RPL_STATSRLINE, "%-9s %-9s %-10s %s", "276" },
/* 277 */
  { 0 },
/* 278 */
  { 0 },
/* 279 */
  { 0 },
/* 280 */
<<<<<<< HEAD
  { RPL_GLIST, "%s%s%s%s%s %Tu %s %c :%s", "280" },
=======
  { RPL_GLIST, "%s%s%s %Tu %Tu %Tu %s %s%c :%s", "280" },
>>>>>>> 893f2dab
/* 281 */
  { RPL_ENDOFGLIST, ":End of G-line List", "281" },
/* 282 */
  { RPL_JUPELIST, "%s %Tu %s %c :%s", "282" },
/* 283 */
  { RPL_ENDOFJUPELIST, ":End of Jupe List", "283" },
/* 284 */
  { RPL_FEATURE, 0, "284" },
/* 285 */
  { RPL_NEWHOSTIS, "%s: %s host %s - [%s@%s]" },
/* 286 */
  { RPL_CHKHEAD, ":Information for %s %s", "286" },
/* 287 */
  { RPL_CHANUSER, ":    %s%s (%s@%s)   (%s) %s", "287" },
/* 288 */
  { 0 },
/* 289 */
  { 0 },
/* 290 */
  { RPL_DATASTR, ":%s", "290" },
/* 291 */
  { RPL_ENDOFCHECK, ":%s", "291" },
/* 292 */
  { 0 },
/* 293 */
  { 0 },
/* 294 */
  { 0 },
/* 295 */
  { 0 },
/* 296 */
  { 0 },
/* 297 */
  { 0 },
/* 298 */
  { 0 },
/* 299 */
  { 0 },
/* 300 */
  { 0 },
/* 301 */
  { RPL_AWAY, "%s :%s", "301" },
/* 302 */
  { RPL_USERHOST, ":", "302" },
/* 303 */
  { RPL_ISON, ":", "303" },
/* 304 */
  { RPL_TEXT, "%s", "304" },
/* 305 */
  { RPL_UNAWAY, ":You are no longer marked as being away", "305" },
/* 306 */
  { RPL_NOWAWAY, ":You have been marked as being away", "306" },
/* 307 */
  { 0 },
/* 308 */
  { 0 },
/* 309 */
  { 0 },
/* 310 */
  { 0 },
/* 311 */
  { RPL_WHOISUSER, "%s %s %s * :%s", "311" },
/* 312 */
  { RPL_WHOISSERVER, "%s %s :%s", "312" },
/* 313 */
  { RPL_WHOISOPERATOR, "%s :is an IRC Operator", "313" },
/* 314 */
  { RPL_WHOWASUSER, "%s %s %s * :%s", "314" },
/* 315 */
  { RPL_ENDOFWHO, "%s :End of /WHO list.", "315" },
/* 316 */
  { 0 },
/* 317 */
  { RPL_WHOISIDLE, "%s %ld %ld :seconds idle, signon time", "317" },
/* 318 */
  { RPL_ENDOFWHOIS, "%s :End of /WHOIS list.", "318" },
/* 319 */
  { RPL_WHOISCHANNELS, "%s :%s", "319" },
/* 320 */
  { 0 },
/* 321 */
  { RPL_LISTSTART, "Channel :Users  Name", "321" },
/* 322 */
  { RPL_LIST, "%s %u :%s", "322" },
/* 323 */
  { RPL_LISTEND, ":End of /LIST", "323" },
/* 324 */
  { RPL_CHANNELMODEIS, "%s %s %s", "324" },
/* 325 */
  { 0 },
/* 326 */
  { 0 },
/* 327 */
  { 0 },
/* 328 */
  { 0 },
/* 329 */
  { RPL_CREATIONTIME, "%s %Tu", "329" },
/* 330 */
  { RPL_WHOISACCOUNT, "%s %s :is authed as", "330" },
/* 331 */
  { RPL_NOTOPIC, "%s :No topic is set.", "331" },
/* 332 */
  { RPL_TOPIC, "%s :%s", "332" },
/* 333 */
  { RPL_TOPICWHOTIME, "%s %s %Tu", "333" },
/* 334 */
  { RPL_LISTUSAGE, ":%s", "334" },
/* 335 */
  { 0 },
/* 336 */
  { 0 },
/* 337 */
  { 0 },
/* 338 */
  { RPL_WHOISACTUALLY, "%s %s@%s %s :Actual user@host, Actual IP", "338" },
/* 339 */
  { 0 },
/* 340 */
  { RPL_USERIP, ":", "340" },
/* 341 */
  { RPL_INVITING, "%s %s", "341" },
/* 342 */
  { 0 },
/* 343 */
  { RPL_WHOISOPERNAME, "%s %s :is opered as", "343" },
/* 344 */
  { 0 },
/* 345 */
  { RPL_ISSUEDINVITE, "%s %s %s :%s has been invited by %s", "345" },
/* 346 */
  { RPL_INVITELIST, ":%s", "346" },
/* 347 */
  { RPL_ENDOFINVITELIST, ":End of Invite List", "347" },
/* 348 */
  { 0 },
/* 349 */
  { 0 },
/* 350 */
  { 0 },
/* 351 */
  { RPL_VERSION, "%s.%s %s :%s", "351" },
/* 352 */
  { RPL_WHOREPLY, "%s", "352" },
/* 353 */
  { RPL_NAMREPLY, "%s", "353" },
/* 354 */
  { RPL_WHOSPCRPL, "%s", "354" },
/* 355 */
  { RPL_DELNAMREPLY, "%s", "355" },
/* 356 */
  { 0 },
/* 357 */
  { 0 },
/* 358 */
  { 0 },
/* 359 */
  { 0 },
/* 360 */
  { 0 },
/* 361 */
  { 0 },
/* 362 */
  { RPL_CLOSING, "%s :Operator enforced Close", "362" },
/* 363 */
  { RPL_CLOSEEND, "%d :Connections Closed", "363" },
/* 364 */
  { RPL_LINKS, "%s %s :%u P%u %s", "364" },
/* 365 */
  { RPL_ENDOFLINKS, "%s :End of /LINKS list.", "365" },
/* 366 */
  { RPL_ENDOFNAMES, "%s :End of /NAMES list.", "366" },
/* 367 */
  { RPL_BANLIST, "%s %s %s %Tu", "367" },
/* 368 */
  { RPL_ENDOFBANLIST, "%s :End of Channel Ban List", "368" },
/* 369 */
  { RPL_ENDOFWHOWAS, "%s :End of WHOWAS", "369" },
/* 370 */
  { 0 },
/* 371 */
  { RPL_INFO, ":%s", "371" },
/* 372 */
  { RPL_MOTD, ":- %s", "372" },
/* 373 */
  { 0 },
/* 374 */
  { RPL_ENDOFINFO, ":End of /INFO list.", "374" },
/* 375 */
  { RPL_MOTDSTART, ":- %s Message of the Day - ", "375" },
/* 376 */
  { RPL_ENDOFMOTD, ":End of /MOTD command.", "376" },
/* 377 */
  { 0 },
/* 378 */
  { 0 },
/* 379 */
  { 0 },
/* 380 */
  { 0 },
/* 381 */
  { RPL_YOUREOPER, ":You are now an IRC Operator", "381" },
/* 382 */
  { RPL_REHASHING, "%s :Rehashing", "382" },
/* 383 */
  { 0 },
/* 384 */
  { 0 },
/* 385 */
  { 0 },
/* 386 */
  { 0 },
/* 387 */
  { 0 },
/* 388 */
  { 0 },
/* 389 */
  { 0 },
/* 390 */
  { 0 },
/* 391 */
  { RPL_TIME, "%s %Tu %ld :%s", "391" },
/* 392 */
  { 0 },
/* 393 */
  { 0 },
/* 394 */
  { 0 },
/* 395 */
  { 0 },
/* 396 */
  { RPL_HOSTHIDDEN, "%s :is now your hidden host", "396" },
/* 397 */
  { 0 },
/* 398 */
  { RPL_STATSSLINE, "%d %s %s %s %s", "398" },
/* 399 */
  { RPL_USINGSLINE, ":Using S-line privilege", "399" },
/* 400 */
  { 0 },
/* 401 */
  { ERR_NOSUCHNICK, "%s :No such nick", "401" },
/* 402 */
  { ERR_NOSUCHSERVER, "%s :No such server", "402" },
/* 403 */
  { ERR_NOSUCHCHANNEL, "%s :No such channel", "403" },
/* 404 */
  { ERR_CANNOTSENDTOCHAN, "%s :Cannot send to channel", "404" },
/* 405 */
  { ERR_TOOMANYCHANNELS, "%s :You have joined too many channels", "405" },
/* 406 */
  { ERR_WASNOSUCHNICK, "%s :There was no such nickname", "406" },
/* 407 */
  { ERR_TOOMANYTARGETS, "%s :Duplicate recipients. No message delivered", "407" },
/* 408 */
  { ERR_SEARCHNOMATCH, ":%s %s No matching record(s) found", "408" },
/* 409 */
  { ERR_NOORIGIN, ":No origin specified", "409" },
/* 410 */
  { ERR_UNKNOWNCAPCMD, "%s :Unknown CAP subcommand", "410" },
/* 411 */
  { ERR_NORECIPIENT, ":No recipient given (%s)", "411" },
/* 412 */
  { ERR_NOTEXTTOSEND, ":No text to send", "412" },
/* 413 */
  { ERR_NOTOPLEVEL, "%s :No toplevel domain specified", "413" },
/* 414 */
  { ERR_WILDTOPLEVEL, "%s :Wildcard in toplevel Domain", "414" },
/* 415 */
  { 0 },
/* 416 */
  { ERR_QUERYTOOLONG, "%s :Too many lines in the output, restrict your query", "416" },
/* 417 */
  { 0 },
/* 418 */
  { 0 },
/* 419 */
  { 0 },
/* 420 */
  { 0 },
/* 421 */
  { ERR_UNKNOWNCOMMAND, "%s :Unknown command", "421" },
/* 422 */
  { ERR_NOMOTD, ":MOTD File is missing", "422" },
/* 423 */
  { ERR_NOADMININFO, "%s :No administrative info available", "423" },
/* 424 */
  { 0 },
/* 425 */
  { 0 },
/* 426 */
  { 0 },
/* 427 */
  { 0 },
/* 428 */
  { 0 },
/* 429 */
  { 0 },
/* 430 */
  { 0 },
/* 431 */
  { ERR_NONICKNAMEGIVEN, ":No nickname given", "431" },
/* 432 */
  { ERR_ERRONEUSNICKNAME, "%s :Erroneous Nickname", "432" },
/* 433 */
  { ERR_NICKNAMEINUSE, "%s :Nickname is already in use.", "433" },
/* 434 */
  { 0 },
/* 435 */
  { 0 },
/* 436 */
  { ERR_NICKCOLLISION, "%s :Nickname collision KILL", "436" },
/* 437 */
  { ERR_BANNICKCHANGE, "%s :Cannot change nickname while banned on channel or channel is moderated", "437" },
/* 438 */
  { ERR_NICKTOOFAST, "%s :Nick change too fast. Please wait %d seconds.", "438" },
/* 439 */
  { ERR_TARGETTOOFAST, "%s :Target change too fast. Please wait %d seconds.", "439" },
/* 440 */
  { ERR_SERVICESDOWN, "%s :Services are currently unavailable.", "440" },
/* 441 */
  { ERR_USERNOTINCHANNEL, "%s %s :They aren't on that channel", "441" },
/* 442 */
  { ERR_NOTONCHANNEL, "%s :You're not on that channel", "442" },
/* 443 */
  { ERR_USERONCHANNEL, "%s %s :is already on channel", "443" },
/* 444 */
  { 0 },
/* 445 */
  { 0 },
/* 446 */
  { 0 },
/* 447 */
  { 0 },
/* 448 */
  { 0 },
/* 449 */
  { 0 },
/* 450 */
  { 0 },
/* 451 */
  { ERR_NOTREGISTERED, ":You have not registered", "451" },
/* 452 */
  { 0 },
/* 453 */
  { 0 },
/* 454 */
  { 0 },
/* 455 */
  { 0 },
/* 456 */
  { 0 },
/* 457 */
  { 0 },
/* 458 */
  { 0 },
/* 459 */
  { 0 },
/* 460 */
  { 0 },
/* 461 */
  { ERR_NEEDMOREPARAMS, "%s :Not enough parameters", "461" },
/* 462 */
  { ERR_ALREADYREGISTRED, ":You may not reregister", "462" },
/* 463 */
  { ERR_NOPERMFORHOST, ":Your host isn't among the privileged", "463" },
/* 464 */
  { ERR_PASSWDMISMATCH, ":Password Incorrect", "464" },
/* 465 */
  { ERR_YOUREBANNEDCREEP, ":You are banned from this server", "465" },
/* 466 */
  { ERR_YOUWILLBEBANNED, "", "466" },
/* 467 */
  { ERR_KEYSET, "%s :Channel key already set", "467" },
/* 468 */
  { ERR_INVALIDUSERNAME, 0, "468" },
/* 469 */
  { 0 },
/* 470 */
  { 0 },
/* 471 */
  { ERR_CHANNELISFULL, "%s :Cannot join channel, Channel is full (+l)", "471" },
/* 472 */
  { ERR_UNKNOWNMODE, "%c :is unknown mode char to me", "472" },
/* 473 */
  { ERR_INVITEONLYCHAN, "%s :Cannot join channel, you must be invited (+i)", "473" },
/* 474 */
  { ERR_BANNEDFROMCHAN, "%s :Cannot join channel, you are banned (+b)", "474" },
/* 475 */
  { ERR_BADCHANNELKEY, "%s :Cannot join channel, you need the correct key (+k)", "475" },
/* 476 */
  { ERR_BADCHANMASK, "%s :Bad Channel Mask", "476" },
/* 477 */
  { ERR_NEEDREGGEDNICK, "%s :Cannot join channel (+r): this channel requires authentication -- For details of how to obtain an account visit %s", "477" },
/* 478 */
  { ERR_BANLISTFULL, "%s %s :Channel ban/ignore list is full", "478" },
/* 479 */
  { ERR_BADCHANNAME, "%s :Cannot join channel (G-lined: %s)", "479" },
/* 480 */
  { 0 },
/* 481 */
  { ERR_NOPRIVILEGES, ":Permission Denied: Insufficient privileges", "481" },
/* 482 */
  { ERR_CHANOPRIVSNEEDED, "%s :You're not channel operator", "482" },
/* 483 */
  { ERR_CANTKILLSERVER, ":You cant kill a server!", "483" },
/* 484 */
  { ERR_ISCHANSERVICE, "%s %s :Cannot kill, kick or deop an IRC operator", "484" },
/* 485 */
  { ERR_ISREALSERVICE, "%s %s :Cannot kill, kick or deop a network service", "485" },
/* 486 */
  { ERR_ACCOUNTONLY, "%s :You must be authed in order to message this user -- For details of how to obtain an account visit %s", "486" },
/* 487 */
  { 0 },
/* 488 */
  { 0 },
/* 489 */
  { ERR_VOICENEEDED, "%s :You're neither voiced nor channel operator", "489" },
/* 490 */
  { 0 },
/* 491 */
  { ERR_NOOPERHOST, ":No Operator block for your host", "491" },
/* 492 */
  { 0 },
/* 493 */
  { ERR_NOFEATURE, "%s :No such feature", "493" },
/* 494 */
  { ERR_BADFEATVALUE, "%s :Bad value for feature %s", "494" },
/* 495 */
  { ERR_BADLOGTYPE, "%s :No such log type", "495" },
/* 496 */
  { ERR_BADLOGSYS, "%s :No such log subsystem", "496" },
/* 497 */
  { ERR_BADLOGVALUE, "%s :Bad value for log type", "497" },
/* 498 */
  { ERR_ISOPERLCHAN, "%s %s :Cannot kick or deop an IRC Operator on a local channel", "498" },
/* 499 */
  { 0 },
/* 500 */
  { 0 },
/* 501 */
  { ERR_UMODEUNKNOWNFLAG, "%c :Unknown user MODE flag", "501" },
/* 502 */
  { ERR_USERSDONTMATCH, ":Cant change mode for other users", "502" },
/* 503 */
  { 0 },
/* 504 */
  { 0 },
/* 505 */
  { 0 },
/* 506 */
  { 0 },
/* 507 */
  { 0 },
/* 508 */
  { 0 },
/* 509 */
  { 0 },
/* 510 */
  { 0 },
/* 511 */
  { ERR_SILELISTFULL, "%s :Your silence list is full", "511" },
/* 512 */
  { ERR_NOSUCHGLINE, "%s :No such gline", "512" },
/* 513 */
  { ERR_BADPING, 0, "513" },
/* 514 */
  { ERR_NOSUCHJUPE, "%s :No such jupe", "514" },
/* 515 */
  { ERR_BADEXPIRE, "%Tu :Bad expire time", "515" },
/* 516 */
  { ERR_DONTCHEAT, " :Don't Cheat.", "516" },
/* 517 */
  { ERR_DISABLED, "%s :Command disabled.", "517" },
/* 518 */
  { ERR_LONGMASK, " :Mask is too long", "518" },
/* 519 */
  { ERR_TOOMANYUSERS, "%d :Too many users affected by mask", "519" },
/* 520 */
  { ERR_MASKTOOWIDE, "%s :Mask is too wide", "520" },
/* 521 */
  { 0 },
/* 522 */
  { 0 },
/* 523 */
  { 0 },
/* 524 */
  { ERR_QUARANTINED, "%s :Channel is quarantined : %s", "524" },
/* 525 */
  { 0 },
/* 526 */
  { 0 },
/* 527 */
  { 0 },
/* 528 */
  { 0 },
/* 529 */
  { 0 },
/* 530 */
  { ERR_BADHOSTMASK, "%s :Invalid username/hostmask", "530" },
/* 531 */
  { ERR_HOSTUNAVAIL, "%s :sethost not found", "531" },
/* 532 */
  { 0 },
/* 533 */
  { 0 },
/* 534 */
  { 0 },
/* 535 */
  { 0 },
/* 536 */
  { 0 },
/* 537 */
  { 0 },
/* 538 */
  { 0 },
/* 539 */
  { 0 },
/* 540 */
  { 0 },
/* 541 */
  { 0 },
/* 542 */
  { 0 },
/* 543 */
  { 0 },
/* 544 */
  { 0 },
/* 545 */
  { 0 },
/* 546 */
  { 0 },
/* 547 */
  { 0 },
/* 548 */
  { 0 },
/* 549 */
  { 0 },
/* 550 */
  { 0 },
/* 551 */
  { 0 },
/* 552 */
  { 0 },
/* 553 */
  { 0 },
/* 554 */
  { 0 },
/* 555 */
  { 0 },
/* 556 */
  { 0 },
/* 557 */
  { 0 },
/* 558 */
  { 0 },
/* 559 */
  { 0 },
/* 560 */
  { ERR_NOTLOWEROPLEVEL, "%s %s %hu %hu :Cannot %s someone with %s op-level", "560" },
/* 561 */
  { ERR_NOTMANAGER, "%s :You must be channel Admin to add or remove a password. Use /JOIN %s <AdminPass>.", "561" },
/* 562 */
  { ERR_CHANSECURED, "%s :Channel is older than 48 hours and secured. Cannot change Admin pass anymore", "562" },
/* 563 */
  { ERR_UPASSSET, "%s :Cannot remove Admin pass (+A) while User pass (+U) is still set. First use /MODE %s -U <userpass>", "563" },
/* 564 */
  { ERR_UPASSNOTSET, "%s :Cannot set user pass (+U) until Admin pass (+A) is set. First use /MODE %s +A <adminpass>", "564" },
/* 565 */
  { 0 },
/* 566 */
  { ERR_NOMANAGER, "%s :Re-create the channel. The channel must be completely empty for a period of %s before it can be recreated.", "566" },
/* 567 */
  { ERR_UPASS_SAME_APASS, "%s :Cannot use the same pass for both admin (+A) and user (+U) pass.", "567" },
/* 568 */
  { 0 },
/* 569 */
  { 0 },
/* 570 */
  { 0 },
/* 571 */
  { 0 },
/* 572 */
  { 0 },
/* 573 */
  { 0 },
/* 574 */
  { 0 },
/* 575 */
  { 0 },
/* 576 */
  { 0 },
/* 577 */
  { 0 },
/* 578 */
  { 0 },
/* 579 */
  { 0 },
/* 580 */
  { 0 },
/* 581 */
  { 0 },
/* 582 */
  { 0 },
/* 583 */
  { 0 },
/* 584 */
  { 0 },
/* 585 */
  { 0 },
/* 586 */
  { 0 },
/* 587 */
  { 0 },
/* 588 */
  { 0 },
/* 589 */
  { 0 },
/* 590 */
  { 0 },
/* 591 */
  { 0 },
/* 592 */
  { 0 },
/* 593 */
  { 0 },
/* 594 */
  { 0 },
/* 595 */
  { 0 },
/* 596 */
  { 0 },
/* 597 */
  { 0 },
/* 598 */
  { 0 },
/* 599 */
  { 0 }
};

/** Return a pointer to the Numeric for a particular code.
 * @param n %Numeric to look up.
 * @return Numeric structure.
 */
const struct Numeric* get_error_numeric(int n)
{
  assert(0 < n);
  assert(n < ERR_LASTERROR);
  assert(0 != replyTable[n].value);

  return &replyTable[n];
}

/** Return a format string for a numeric response.
 * @param n %Numeric to look up.
 * @return Pointer to a static buffer containing the format string.
 */
char* rpl_str(int n)
{
  static char numbuff[512];
  Numeric* p;

  assert(0 < n);
  assert(n < ERR_LASTERROR);
  assert(0 != replyTable[n].value);

  p = &replyTable[n];
  strcpy(numbuff, ":%s 000 %s ");
  if (p->str) {
    numbuff[4] = p->str[0];
    numbuff[5] = p->str[1];
    numbuff[6] = p->str[2];
    strcpy(numbuff + 11, p->format);
  }

  return numbuff;
}
<|MERGE_RESOLUTION|>--- conflicted
+++ resolved
@@ -526,11 +526,7 @@
 /* 246 */
   { RPL_STATSTLINE, "%c %s %s", "246" },
 /* 247 */
-<<<<<<< HEAD
-  { RPL_STATSGLINE, "%c %s%s%s%s%s %Tu %c :%s", "247" },
-=======
-  { RPL_STATSGLINE, "%c %s%s%s %Tu %Tu %Tu %s%c :%s", "247" },
->>>>>>> 893f2dab
+  { RPL_STATSGLINE, "%c %s%s%s%s%s %Tu %Tu %Tu %s%c :%s", "247" },
 /* 248 */
   { RPL_STATSULINE, "U %s", "248" },
 /* 249 */
@@ -596,11 +592,7 @@
 /* 279 */
   { 0 },
 /* 280 */
-<<<<<<< HEAD
-  { RPL_GLIST, "%s%s%s%s%s %Tu %s %c :%s", "280" },
-=======
-  { RPL_GLIST, "%s%s%s %Tu %Tu %Tu %s %s%c :%s", "280" },
->>>>>>> 893f2dab
+  { RPL_GLIST, "%s%s%s%s%s %Tu %Tu %Tu %s %s%c :%s", "280" },
 /* 281 */
   { RPL_ENDOFGLIST, ":End of G-line List", "281" },
 /* 282 */
