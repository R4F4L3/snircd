/*
 * IRC - Internet Relay Chat, ircd/os_generic.c
 * Copyright (C) 1999 Thomas Helvey
 *
 * This program is free software; you can redistribute it and/or modify
 * it under the terms of the GNU General Public License as published by
 * the Free Software Foundation; either version 1, or (at your option)
 * any later version.
 *
 * This program is distributed in the hope that it will be useful,
 * but WITHOUT ANY WARRANTY; without even the implied warranty of
 * MERCHANTABILITY or FITNESS FOR A PARTICULAR PURPOSE.  See the
 * GNU General Public License for more details.
 *
 * You should have received a copy of the GNU General Public License
 * along with this program; if not, write to the Free Software
 * Foundation, Inc., 675 Mass Ave, Cambridge, MA 02139, USA.
 */
/** @file
 * @brief Implementation of OS-dependent operations.
<<<<<<< HEAD
 * @version $Id: os_generic.c,v 1.23.2.1 2005/10/12 01:48:33 entrope Exp $
 */
#include "config.h"

#define _XOPEN_SOURCE	600 /**< make limits.h #define IOV_MAX */
#define __EXTENSIONS__  1   /**< make Solaris netinet/in.h know IPv6 */
=======
 * @version $Id: os_generic.c,v 1.23.2.4 2006/03/14 03:45:52 entrope Exp $
 */
#include "config.h"

#ifdef IRCU_SOLARIS
/* Solaris requires C99 support for SUSv3, but C99 support breaks other
 * parts of the build.  So fall back to SUSv2, but request IPv6 support
 * by defining __EXTENSIONS__.
 */
#define _XOPEN_SOURCE   500
#define __EXTENSIONS__  1
#elif defined(__FreeBSD__) && __FreeBSD__ >= 5
/* FreeBSD 6.0 requires SUSv3 to support IPv6 -- but if you ask for
 * that specifically (by defining _XOPEN_SOURCE to anything at all),
 * they cleverly hide IPPROTO_IPV6.  If you don't ask for anything,
 * they give you everything.
 */
#else
#define _XOPEN_SOURCE   600
#endif
>>>>>>> 9f8856e9

#include "ircd_osdep.h"
#include "msgq.h"
#include "ircd_log.h"
#include "res.h"
#include "s_bsd.h"
#include "sys.h"

/* Include file dependency notes:
 * FreeBSD requires struct timeval from sys/time.h before struct
 * rusage in sys/resource.h.
 * Solaris requires sys/time.h before struct rusage (indirectly) in
 * netinet/in.h.
 */
/* #include <assert.h> -- Now using assert in ircd_log.h */
#include <errno.h>
#include <fcntl.h>
#include <limits.h>
#include <stdio.h>
#include <string.h>
#include <sys/ioctl.h>
#include <sys/types.h>
#include <sys/time.h>
#include <netinet/in.h>
#include <sys/resource.h>
#include <sys/socket.h>
#include <sys/uio.h>

#if HAVE_SYS_PARAM_H
#include <sys/param.h>
#endif

#if HAVE_UNISTD_H
#include <unistd.h>
#endif

#if defined(IPV6_BINDV6ONLY) &&!defined(IPV6_V6ONLY)
# define IPV6_V6ONLY IPV6_BINDV6ONLY
#endif

#ifndef IOV_MAX
#define IOV_MAX 16	/**< minimum required length of an iovec array */
#endif

#ifdef HPUX
#include <sys/syscall.h>
#define getrusage(a,b) syscall(SYS_GETRUSAGE, a, b)
#endif

static int is_blocked(int error)
{
  return EWOULDBLOCK == error
#ifdef ENOMEM
    || ENOMEM == error
#endif
#ifdef ENOBUFS
    || ENOBUFS == error
#endif
    || EAGAIN == error;
}

static void sockaddr_in_to_irc(const struct sockaddr_in *v4,
                               struct irc_sockaddr *irc)
{
    memset(&irc->addr, 0, 5*sizeof(int16_t));
    irc->addr.in6_16[5] = 0xffff;
    memcpy(&irc->addr.in6_16[6], &v4->sin_addr, sizeof(v4->sin_addr));
    irc->port = ntohs(v4->sin_port);
}


#ifdef IPV6
/** Native socket address type. */
#define sockaddr_native sockaddr_in6
/** Field name inside sockaddr_native to find address family. */
#define sn_family sin6_family

/** Convert native socket address to IRC format.
 * @param[in] v6 Native socket address.
 * @param[out] irc IRC format socket address.
 */
void sockaddr_to_irc(const struct sockaddr_in6 *v6, struct irc_sockaddr *irc)
{
    if (v6->sin6_family == AF_INET6) {
        memcpy(&irc->addr.in6_16[0], &v6->sin6_addr, sizeof(v6->sin6_addr));
        irc->port = ntohs(v6->sin6_port);
    }
    else if (v6->sin6_family == AF_INET) {
        sockaddr_in_to_irc((struct sockaddr_in *)v6, irc);
    }
    else assert(0 && "Unhandled native address family");
}

/** Convert IRC socket address to native format.
 * @param[out] v6 Native socket address.
 * @param[in] irc IRC socket address.
 * @param[in] compat_fd If non-negative, an FD specifying address family.
 * @return Length of address written to \a v6.
 */
int sockaddr_from_irc(struct sockaddr_in6 *v6, const struct irc_sockaddr *irc, int compat_fd, int family)
{
    struct sockaddr_in6 sin6;
    socklen_t slen;

    assert(irc != 0);
    slen = sizeof(sin6);
    if (family) {
        /* accept whatever user specified */
    } else if ((0 <= compat_fd)
        && (0 == getsockname(compat_fd, (struct sockaddr*)&sin6, &slen)))
        family = sin6.sin6_family;
    else if ((irc == &VirtualHost_v4) || irc_in_addr_is_ipv4(&irc->addr))
        family = AF_INET;
    else
        family = AF_INET6;

    memset(v6, 0, sizeof(*v6));
    if (family == AF_INET) {
        struct sockaddr_in *v4 = (struct sockaddr_in*)v6;
        v4->sin_family = AF_INET;
        memcpy(&v4->sin_addr, &irc->addr.in6_16[6], sizeof(v4->sin_addr));
        v4->sin_port = htons(irc->port);
        return sizeof(*v4);
    }
    else {
        v6->sin6_family = AF_INET6;
        memcpy(&v6->sin6_addr, &irc->addr.in6_16[0], sizeof(v6->sin6_addr));
        v6->sin6_port = htons(irc->port);
        return sizeof(*v6);
    }
}

#else
#define sockaddr_native sockaddr_in
#define sn_family sin_family
#define sockaddr_to_irc sockaddr_in_to_irc

int sockaddr_from_irc(struct sockaddr_in *v4, const struct irc_sockaddr *irc, int compat_fd, int family)
{
    assert(irc != 0);
    v4->sin_family = AF_INET;
    if (irc) {
        assert(!irc->addr.in6_16[0] && !irc->addr.in6_16[1] && !irc->addr.in6_16[2] && !irc->addr.in6_16[3] && !irc->addr.in6_16[4] && (!irc->addr.in6_16[5] || irc->addr.in6_16[5] == 0xffff));
        memcpy(&v4->sin_addr, &irc->addr.in6_16[6], sizeof(v4->sin_addr));
        v4->sin_port = htons(irc->port);
    } else{
        memset(&v4, 0, sizeof(v4));
    }
    (void)compat_fd; (void)family;
    return sizeof(*v4);
}

#endif

#ifdef DEBUGMODE
/** Send resource usage information to an enumerator function.
 * @param[in] cptr Client requesting information.
 * @param[in] uptime Wall time in seconds since the server started.
 * @param[in] enumerator Function to call to send a line to \a cptr.
 * @return Zero if some usage reports could not be sent, non-zero on success.
 */
int os_get_rusage(struct Client *cptr, int uptime, EnumFn enumerator)
{
#ifdef HAVE_GETRUSAGE
  char buf[256];
  struct rusage rus;
  time_t secs;

#ifdef  hz
#  define hzz hz
#else
#  ifdef HZ
#    define hzz HZ
#  else
  int hzz = 1;
#  ifdef HPUX
  hzz = sysconf(_SC_CLK_TCK);
#  endif
#endif
#endif

  assert(0 != enumerator);
  if (getrusage(RUSAGE_SELF, &rus) == -1)
    return 0;

  secs = rus.ru_utime.tv_sec + rus.ru_stime.tv_sec;
  if (secs == 0)
    secs = 1;

  sprintf(buf, "CPU Secs %ld:%ld User %ld:%ld System %ld:%ld",
          (long)(secs / 60), (long)(secs % 60),
          rus.ru_utime.tv_sec / 60, rus.ru_utime.tv_sec % 60,
          rus.ru_stime.tv_sec / 60, rus.ru_stime.tv_sec % 60);
  (*enumerator)(cptr, buf);

  sprintf(buf, "RSS %ld ShMem %ld Data %ld Stack %ld",
          rus.ru_maxrss,
          rus.ru_ixrss / (uptime * hzz), rus.ru_idrss / (uptime * hzz),
          rus.ru_isrss / (uptime * hzz));
  (*enumerator)(cptr, buf);

  sprintf(buf, "Swaps %ld Reclaims %ld Faults %ld",
          rus.ru_nswap, rus.ru_minflt, rus.ru_majflt);
  (*enumerator)(cptr, buf);

  sprintf(buf, "Block in %ld out %ld", rus.ru_inblock, rus.ru_oublock);
  (*enumerator)(cptr, buf);

  sprintf(buf, "Msg Rcv %ld Send %ld", rus.ru_msgrcv, rus.ru_msgsnd);
  (*enumerator)(cptr, buf);

  sprintf(buf, "Signals %ld Context Vol. %ld Invol %ld",
          rus.ru_nsignals, rus.ru_nvcsw, rus.ru_nivcsw);
  (*enumerator)(cptr, buf);

#else /* HAVE_GETRUSAGE */
#if HAVE_TIMES
  char buf[256];
  struct tms tmsbuf;
  time_t secs, mins;
  int hzz = 1, ticpermin;
  int umin, smin, usec, ssec;

  assert(0 != enumerator);
#ifdef HPUX
  hzz = sysconf(_SC_CLK_TCK);
#endif
  ticpermin = hzz * 60;

  umin = tmsbuf.tms_utime / ticpermin;
  usec = (tmsbuf.tms_utime % ticpermin) / (float)hzz;
  smin = tmsbuf.tms_stime / ticpermin;
  ssec = (tmsbuf.tms_stime % ticpermin) / (float)hzz;
  secs = usec + ssec;
  mins = (secs / 60) + umin + smin;
  secs %= hzz;

  if (times(&tmsbuf) == -1)
    return 0;
  secs = tmsbuf.tms_utime + tmsbuf.tms_stime;

  sprintf(buf, "CPU Secs %d:%d User %d:%d System %d:%d", 
          mins, secs, umin, usec, smin, ssec);
  (*enumerator)(cptr, buf);
#endif /* HAVE_TIMES */
#endif /* HAVE_GETRUSAGE */
  return 1;
}
#endif

/** Look up the most recent socket error for a socket file descriptor.
 * @param[in] fd File descriptor to check.
 * @return Error code from the socket, or 0 if the OS does not support this.
 */
int os_get_sockerr(int fd)
{
  int    err = 0;
#if defined(SO_ERROR)
  unsigned int len = sizeof(err);
  getsockopt(fd, SOL_SOCKET, SO_ERROR, &err, &len);
#endif
  return err;
}

/** Set a file descriptor to non-blocking mode.
 * @param[in] fd %Socket file descriptor.
 * @return Non-zero on success, or zero on failure.
 */
int os_set_nonblocking(int fd)
{
  int res;
#ifndef NBLOCK_SYSV
  int nonb = 0;
#endif

  /*
   * NOTE: consult ALL your relevant manual pages *BEFORE* changing
   * these ioctl's. There are quite a few variations on them,
   * as can be seen by the PCS one. They are *NOT* all the same.
   * Heed this well. - Avalon.
   */
#ifdef  NBLOCK_POSIX
  nonb |= O_NONBLOCK;
#endif
#ifdef  NBLOCK_BSD
  nonb |= O_NDELAY;
#endif
#ifdef  NBLOCK_SYSV
  /* This portion of code might also apply to NeXT. -LynX */
  res = 1;

  if (ioctl(fd, FIONBIO, &res) == -1)
    return 0;
#else
  if ((res = fcntl(fd, F_GETFL, 0)) == -1)
    return 0;
  else if (fcntl(fd, F_SETFL, res | nonb) == -1)
    return 0;
#endif
  return 1;
}

/** Mark a socket's address as reusable.
 * @param[in] fd %Socket file descriptor to manipulate.
 * @return Non-zero on success, or zero on failure.
 */
int os_set_reuseaddr(int fd)
{
  unsigned int opt = 1;
  return (0 == setsockopt(fd, SOL_SOCKET, SO_REUSEADDR,
                          (const char*) &opt, sizeof(opt)));
}

/** Set a socket's send and receive buffer sizes.
 * @param[in] fd %Socket file descriptor to manipulate.
 * @param[in] ssize New send buffer size.
 * @param[in] rsize New receive buffer size.
 * @return Non-zero on success, or zero on failure.
 */
int os_set_sockbufs(int fd, unsigned int ssize, unsigned int rsize)
{
  unsigned int sopt = ssize;
  unsigned int ropt = rsize;
  return (0 == setsockopt(fd, SOL_SOCKET, SO_RCVBUF,
                          (const char*) &ropt, sizeof(ropt)) &&
          0 == setsockopt(fd, SOL_SOCKET, SO_SNDBUF,
                          (const char*) &sopt, sizeof(sopt)));
}

/** Set a socket's "type of service" value.
 * @param[in] fd %Socket file descriptor to manipulate.
 * @param[in] tos New type of service value to use.
 * @return Non-zero on success, or zero on failure.
 */
int os_set_tos(int fd,int tos)
{
#if defined(IP_TOS) && defined(IPPROTO_IP)
  unsigned int opt = tos;
  return (0 == setsockopt(fd, IPPROTO_IP, IP_TOS, &opt, sizeof(opt)));
#else
  return 1;
#endif
}

/** Disable IP options on a socket.
 * @param[in] fd %Socket file descriptor to manipulate.
 * @return Non-zero on success, or zero on failure.
 */
int os_disable_options(int fd)
{
#if defined(IP_OPTIONS) && defined(IPPROTO_IP)
  return (0 == setsockopt(fd, IPPROTO_IP, IP_OPTIONS, NULL, 0));
#else
  return 1;
#endif
}

/*
 * Try and find the correct name to use with getrlimit() for setting the max.
 * number of files allowed to be open by this process.
 */
#ifdef RLIMIT_FDMAX
#define RLIMIT_FD_MAX   RLIMIT_FDMAX
#else
#ifdef RLIMIT_NOFILE
#define RLIMIT_FD_MAX RLIMIT_NOFILE
#else
#ifdef RLIMIT_OPEN_MAX
#define RLIMIT_FD_MAX RLIMIT_OPEN_MAX
#else
#undef RLIMIT_FD_MAX
#endif
#endif
#endif

/** Set file descriptor limit for the process.
 * @param[in] max_descriptors Ideal number of file descriptors.
 * @return Zero on success; -1 on error; positive number of possible
 * file descriptors if \a max_descriptors is too high.
 */
int os_set_fdlimit(unsigned int max_descriptors)
{
#if defined(HAVE_SETRLIMIT) && defined(RLIMIT_FD_MAX)
  struct rlimit limit;

  if (!getrlimit(RLIMIT_FD_MAX, &limit)) {
    if (limit.rlim_max < max_descriptors)
      return limit.rlim_max;
    limit.rlim_cur = limit.rlim_max;    /* make soft limit the max */
    return setrlimit(RLIMIT_FD_MAX, &limit);
  }
#endif /* defined(HAVE_SETRLIMIT) && defined(RLIMIT_FD_MAX) */
  return 0;
}

/** Attempt to read from a non-blocking socket.
 * @param[in] fd File descriptor to read from.
 * @param[out] buf Output buffer to read into.
 * @param[in] length Number of bytes to read.
 * @param[out] count_out Receives number of bytes actually read.
 * @return An IOResult value indicating status.
 */
IOResult os_recv_nonb(int fd, char* buf, unsigned int length,
                 unsigned int* count_out)
{
  int res;
  assert(0 != buf);
  assert(0 != count_out);

  if (0 < (res = recv(fd, buf, length, 0))) {
    *count_out = (unsigned) res;
    return IO_SUCCESS;
  } else {
    *count_out = 0;
    return (res < 0) && is_blocked(errno) ? IO_BLOCKED : IO_FAILURE;
  }
}

/** Attempt to read from a non-blocking UDP socket.
 * @param[in] fd File descriptor to read from.
 * @param[out] buf Output buffer to read into.
 * @param[in] length Number of bytes to read.
 * @param[out] length_out Receives number of bytes actually read.
 * @param[out] addr_out Peer address that sent the message.
 * @return An IOResult value indicating status.
 */
IOResult os_recvfrom_nonb(int fd, char* buf, unsigned int length,
                          unsigned int* length_out,
                          struct irc_sockaddr* addr_out)
{
  struct sockaddr_native addr;
  unsigned int len = sizeof(addr);
  int    res;
  assert(0 != buf);
  assert(0 != length_out);
  assert(0 != addr_out);

  res = recvfrom(fd, buf, length, 0, (struct sockaddr*) &addr, &len);
  if (-1 < res) {
    sockaddr_to_irc(&addr, addr_out);
    *length_out = res;
    return IO_SUCCESS;
  } else {
    *length_out = 0;
    return is_blocked(errno) ? IO_BLOCKED : IO_FAILURE;
  }
}

/** Attempt to write on a non-blocking UDP socket.
 * @param[in] fd File descriptor to write to.
 * @param[in] buf Output buffer to send from.
 * @param[in] length Number of bytes to write.
 * @param[out] count_out Receives number of bytes actually written.
 * @param[in] flags Flags for call to sendto().
 * @param[in] peer Destination address of the message.
 * @return An IOResult value indicating status.
 */
IOResult os_sendto_nonb(int fd, const char* buf, unsigned int length,
                        unsigned int* count_out, unsigned int flags,
                        const struct irc_sockaddr* peer)
{
  struct sockaddr_native addr;
  int res, size;
  assert(0 != buf);

  size = sockaddr_from_irc(&addr, peer, fd, 0);
  assert((addr.sn_family == AF_INET) == irc_in_addr_is_ipv4(&peer->addr));
  if (-1 < (res = sendto(fd, buf, length, flags, (struct sockaddr*)&addr, size))) {
    if (count_out)
      *count_out = (unsigned) res;
    return IO_SUCCESS;
  } else {
    if (count_out)
      *count_out = 0;
    return is_blocked(errno) ? IO_BLOCKED : IO_FAILURE;
  }
}

/** Attempt to write on a connected socket.
 * @param[in] fd File descriptor to write to.
 * @param[in] buf Output buffer to send from.
 * @param[in] length Number of bytes to write.
 * @param[out] count_out Receives number of bytes actually written.
 * @return An IOResult value indicating status.
 */
IOResult os_send_nonb(int fd, const char* buf, unsigned int length, 
                 unsigned int* count_out)
{
  int res;
  assert(0 != buf);
  assert(0 != count_out);

  if (-1 < (res = send(fd, buf, length, 0))) {
    *count_out = (unsigned) res;
    return IO_SUCCESS;
  } else {
    *count_out = 0;
    return is_blocked(errno) ? IO_BLOCKED : IO_FAILURE;
  }
}

/** Attempt a vectored write on a connected socket.
 * @param[in] fd File descriptor to write to.
 * @param[in] buf Message queue to send from.
 * @param[out] count_in Number of bytes mapped from \a buf.
 * @param[out] count_out Receives number of bytes actually written.
 * @return An IOResult value indicating status.
 */
IOResult os_sendv_nonb(int fd, struct MsgQ* buf, unsigned int* count_in,
		       unsigned int* count_out)
{
  int res;
  int count;
  struct iovec iov[IOV_MAX];

  assert(0 != buf);
  assert(0 != count_in);
  assert(0 != count_out);

  *count_in = 0;
  count = msgq_mapiov(buf, iov, IOV_MAX, count_in);

  if (-1 < (res = writev(fd, iov, count))) {
    *count_out = (unsigned) res;
    return IO_SUCCESS;
  } else {
    *count_out = 0;
    return is_blocked(errno) ? IO_BLOCKED : IO_FAILURE;
  }
}

/** Open a TCP or UDP socket on a particular address.
 * @param[in] local Local address to bind to.
 * @param[in] type SOCK_STREAM or SOCK_DGRAM.
 * @param[in] port_name Port name (used in error diagnostics).
 * @param[in] family A specific address family to use, or 0 for automatic.
 * @return Bound descriptor, or -1 on error.
 */
int os_socket(const struct irc_sockaddr* local, int type, const char* port_name, int family)
{
  struct sockaddr_native addr;
  int size, fd;

  assert(local != 0);
  size = sockaddr_from_irc(&addr, local, -1, family);
  fd = socket(addr.sn_family, type, 0);
  if (fd < 0) {
    report_error(SOCKET_ERROR_MSG, port_name, errno);
    return -1;
  }
  if (fd > MAXCLIENTS - 1) {
    report_error(CONNLIMIT_ERROR_MSG, port_name, 0);
    close(fd);
    return -1;
  }
  if (!os_set_reuseaddr(fd)) {
    report_error(REUSEADDR_ERROR_MSG, port_name, errno);
    close(fd);
    return -1;
  }
  if (!os_set_nonblocking(fd)) {
    report_error(NONB_ERROR_MSG, port_name, errno);
    close(fd);
    return -1;
  }
  if (local) {
#if defined(IPV6_V6ONLY)
    int on = 0;
    if (family == 0 && irc_in_addr_unspec(&local->addr))
      setsockopt(fd, IPPROTO_IPV6, IPV6_V6ONLY, &on, sizeof(on));
#endif
    if (bind(fd, (struct sockaddr*)&addr, size)) {
      report_error(BIND_ERROR_MSG, port_name, errno);
      close(fd);
      return -1;
    }
  }
  return fd;
}

/** Accept a connection on a socket.
 * @param[in] fd Listening file descriptor.
 * @param[out] peer Peer address of connection.
 * @return File descriptor for accepted connection.
 */
int os_accept(int fd, struct irc_sockaddr* peer)
{
  struct sockaddr_native addr;
  socklen_t addrlen;
  int new_fd;

  addrlen = sizeof(addr);
  new_fd = accept(fd, (struct sockaddr*)&addr, &addrlen);
  if (new_fd < 0)
    memset(peer, 0, sizeof(*peer));
  else
    sockaddr_to_irc(&addr, peer);
  return new_fd;
}

/** Start a non-blocking connection.
 * @param[in] fd Disconnected file descriptor.
 * @param[in] sin Target address for connection.
 * @return IOResult code indicating status.
 */
IOResult os_connect_nonb(int fd, const struct irc_sockaddr* sin)
{
  struct sockaddr_native addr;
  int size;

  size = sockaddr_from_irc(&addr, sin, fd, 0);
  if (0 == connect(fd, (struct sockaddr*) &addr, size))
    return IO_SUCCESS;
  else if (errno == EINPROGRESS)
    return IO_BLOCKED;
  else
    return IO_FAILURE;
}

/** Get local address of a socket.
 * @param[in] fd File descriptor to operate on.
 * @param[out] sin_out Receives local socket address.
 * @return Non-zero on success; zero on error.
 */
int os_get_sockname(int fd, struct irc_sockaddr* sin_out)
{
  struct sockaddr_native addr;
  unsigned int len = sizeof(addr);

  assert(0 != sin_out);
  if (getsockname(fd, (struct sockaddr*) &addr, &len))
    return 0;
  sockaddr_to_irc(&addr, sin_out);
  return 1;
}

/** Get remote address of a socket.
 * @param[in] fd File descriptor to operate on.
 * @param[out] sin_out Receives remote socket address.
 * @return Non-zero on success; zero on error.
 */
int os_get_peername(int fd, struct irc_sockaddr* sin_out)
{
  struct sockaddr_native addr;
  unsigned int len = sizeof(addr);

  assert(0 != sin_out);
  if (getpeername(fd, (struct sockaddr*) &addr, &len))
    return 0;
  sockaddr_to_irc(&addr, sin_out);
  return 1;
}

/** Start listening on a socket.
 * @param[in] fd Disconnected file descriptor.
 * @param[in] backlog Maximum number of un-accept()ed connections to keep.
 * @return Non-zero on success; zero on error.
 */
int os_set_listen(int fd, int backlog)
{
  return (0 == listen(fd, backlog));
}

/** Allocate a connected pair of local sockets.
 * @param[out] sv Array of two file descriptors.
 * @return Zero on success; non-zero number on error.
 */
int os_socketpair(int sv[2])
{
    return socketpair(AF_UNIX, SOCK_STREAM, 0, sv);
}<|MERGE_RESOLUTION|>--- conflicted
+++ resolved
@@ -18,14 +18,6 @@
  */
 /** @file
  * @brief Implementation of OS-dependent operations.
-<<<<<<< HEAD
- * @version $Id: os_generic.c,v 1.23.2.1 2005/10/12 01:48:33 entrope Exp $
- */
-#include "config.h"
-
-#define _XOPEN_SOURCE	600 /**< make limits.h #define IOV_MAX */
-#define __EXTENSIONS__  1   /**< make Solaris netinet/in.h know IPv6 */
-=======
  * @version $Id: os_generic.c,v 1.23.2.4 2006/03/14 03:45:52 entrope Exp $
  */
 #include "config.h"
@@ -46,7 +38,6 @@
 #else
 #define _XOPEN_SOURCE   600
 #endif
->>>>>>> 9f8856e9
 
 #include "ircd_osdep.h"
 #include "msgq.h"
